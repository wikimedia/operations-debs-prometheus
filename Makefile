# Copyright 2015 The Prometheus Authors
# Licensed under the Apache License, Version 2.0 (the "License");
# you may not use this file except in compliance with the License.
# You may obtain a copy of the License at
#
# http://www.apache.org/licenses/LICENSE-2.0
#
# Unless required by applicable law or agreed to in writing, software
# distributed under the License is distributed on an "AS IS" BASIS,
# WITHOUT WARRANTIES OR CONDITIONS OF ANY KIND, either express or implied.
# See the License for the specific language governing permissions and
# limitations under the License.

GO   := GO15VENDOREXPERIMENT=1 go
pkgs  = $(shell $(GO) list ./... | grep -v /vendor/)

<<<<<<< HEAD
all: format build test

style:
	@echo ">> checking code style"
	@! gofmt -d **/*.go | grep '^'

test:
	@echo ">> running tests"
	@$(GO) test -short $(pkgs)

format:
	@echo ">> formatting code"
	@$(GO) fmt $(pkgs)

vet:
	@echo ">> vetting code"
	@$(GO) vet $(pkgs)

build:
	@echo ">> building binaries"
	@./scripts/build.sh

tarballs:
	@echo ">> building release tarballs"
	@./scripts/release_tarballs.sh

=======
ifdef DEBUG
	bindata_flags = -debug
endif


all: format build test

style:
	@echo ">> checking code style"
	@! gofmt -d **/*.go | grep '^'

test:
	@echo ">> running tests"
	@$(GO) test -short $(pkgs)

format:
	@echo ">> formatting code"
	@$(GO) fmt $(pkgs)

vet:
	@echo ">> vetting code"
	@$(GO) vet $(pkgs)

build:
	@echo ">> building binaries"
	@./scripts/build.sh

tarballs:
	@echo ">> building release tarballs"
	@./scripts/release_tarballs.sh

>>>>>>> e11fab35
docker:
	@docker build -t prometheus:$(shell git rev-parse --short HEAD) .

assets:
	@echo ">> writing assets"
	@$(GO) get -u github.com/jteeuwen/go-bindata/...
<<<<<<< HEAD
	@$(GO) generate ./web/blob
	@$(GO) fmt ./web/blob >/dev/null
=======
	@go-bindata $(bindata_flags) -pkg ui -o web/ui/bindata.go -ignore '(.*\.map|bootstrap\.js|bootstrap-theme\.css|bootstrap\.css)'  web/ui/templates/... web/ui/static/...
>>>>>>> e11fab35


.PHONY: all style format build test vet docker assets tarballs
<|MERGE_RESOLUTION|>--- conflicted
+++ resolved
@@ -14,34 +14,6 @@
 GO   := GO15VENDOREXPERIMENT=1 go
 pkgs  = $(shell $(GO) list ./... | grep -v /vendor/)
 
-<<<<<<< HEAD
-all: format build test
-
-style:
-	@echo ">> checking code style"
-	@! gofmt -d **/*.go | grep '^'
-
-test:
-	@echo ">> running tests"
-	@$(GO) test -short $(pkgs)
-
-format:
-	@echo ">> formatting code"
-	@$(GO) fmt $(pkgs)
-
-vet:
-	@echo ">> vetting code"
-	@$(GO) vet $(pkgs)
-
-build:
-	@echo ">> building binaries"
-	@./scripts/build.sh
-
-tarballs:
-	@echo ">> building release tarballs"
-	@./scripts/release_tarballs.sh
-
-=======
 ifdef DEBUG
 	bindata_flags = -debug
 endif
@@ -73,19 +45,13 @@
 	@echo ">> building release tarballs"
 	@./scripts/release_tarballs.sh
 
->>>>>>> e11fab35
 docker:
 	@docker build -t prometheus:$(shell git rev-parse --short HEAD) .
 
 assets:
 	@echo ">> writing assets"
 	@$(GO) get -u github.com/jteeuwen/go-bindata/...
-<<<<<<< HEAD
-	@$(GO) generate ./web/blob
-	@$(GO) fmt ./web/blob >/dev/null
-=======
 	@go-bindata $(bindata_flags) -pkg ui -o web/ui/bindata.go -ignore '(.*\.map|bootstrap\.js|bootstrap-theme\.css|bootstrap\.css)'  web/ui/templates/... web/ui/static/...
->>>>>>> e11fab35
 
 
 .PHONY: all style format build test vet docker assets tarballs
