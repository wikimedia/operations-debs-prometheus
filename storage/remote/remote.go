--- conflicted
+++ resolved
@@ -104,13 +104,8 @@
 	}
 }
 
-<<<<<<< HEAD
-// Append implements storage.SampleAppender.
-func (s *Storage) Append(smpl *model.Sample) {
-=======
 // Append implements storage.SampleAppender. Always returns nil.
 func (s *Storage) Append(smpl *model.Sample) error {
->>>>>>> e11fab35
 	s.mtx.RLock()
 
 	var snew model.Sample
