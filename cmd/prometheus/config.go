// Copyright 2015 The Prometheus Authors
// Licensed under the Apache License, Version 2.0 (the "License");
// you may not use this file except in compliance with the License.
// You may obtain a copy of the License at
//
// http://www.apache.org/licenses/LICENSE-2.0
//
// Unless required by applicable law or agreed to in writing, software
// distributed under the License is distributed on an "AS IS" BASIS,
// WITHOUT WARRANTIES OR CONDITIONS OF ANY KIND, either express or implied.
// See the License for the specific language governing permissions and
// limitations under the License.

package main

import (
	"flag"
	"fmt"
	"net"
	"net/url"
	"os"
	"strings"
	"text/template"
	"time"
	"unicode"

<<<<<<< HEAD
=======
	"github.com/asaskevich/govalidator"
>>>>>>> e11fab35
	"github.com/prometheus/common/log"
	"github.com/prometheus/prometheus/notification"
	"github.com/prometheus/prometheus/promql"
	"github.com/prometheus/prometheus/storage/local"
	"github.com/prometheus/prometheus/storage/local/index"
	"github.com/prometheus/prometheus/storage/remote"
	"github.com/prometheus/prometheus/web"
)

// cfg contains immutable configuration parameters for a running Prometheus
// server. It is populated by its flag set.
var cfg = struct {
	fs *flag.FlagSet

	printVersion bool
	configFile   string

	storage      local.MemorySeriesStorageOptions
	notification notification.HandlerOptions
	queryEngine  promql.EngineOptions
	web          web.Options
	remote       remote.Options

	prometheusURL string
	influxdbURL   string
}{}

func init() {
	flag.CommandLine.Init(os.Args[0], flag.ContinueOnError)
	flag.CommandLine.Usage = usage

	cfg.fs = flag.CommandLine

	// Set additional defaults.
	cfg.storage.SyncStrategy = local.Adaptive

	cfg.fs.BoolVar(
		&cfg.printVersion, "version", false,
		"Print version information.",
	)
	cfg.fs.StringVar(
		&cfg.configFile, "config.file", "prometheus.yml",
		"Prometheus configuration file name.",
	)

	// Web.
	cfg.fs.StringVar(
		&cfg.web.ListenAddress, "web.listen-address", ":9090",
		"Address to listen on for the web interface, API, and telemetry.",
	)
	cfg.fs.StringVar(
		&cfg.prometheusURL, "web.external-url", "",
		"The URL under which Prometheus is externally reachable (for example, if Prometheus is served via a reverse proxy). Used for generating relative and absolute links back to Prometheus itself. If the URL has a path portion, it will be used to prefix all HTTP endpoints served by Prometheus. If omitted, relevant URL components will be derived automatically.",
	)
	cfg.fs.StringVar(
		&cfg.web.MetricsPath, "web.telemetry-path", "/metrics",
		"Path under which to expose metrics.",
	)
	cfg.fs.StringVar(
		&cfg.web.UserAssetsPath, "web.user-assets", "",
		"Path to static asset directory, available at /user.",
	)
	cfg.fs.BoolVar(
		&cfg.web.EnableQuit, "web.enable-remote-shutdown", false,
		"Enable remote service shutdown.",
	)
	cfg.fs.StringVar(
		&cfg.web.ConsoleTemplatesPath, "web.console.templates", "consoles",
		"Path to the console template directory, available at /consoles.",
	)
	cfg.fs.StringVar(
		&cfg.web.ConsoleLibrariesPath, "web.console.libraries", "console_libraries",
		"Path to the console library directory.",
	)

	// Storage.
	cfg.fs.StringVar(
		&cfg.storage.PersistenceStoragePath, "storage.local.path", "data",
		"Base path for metrics storage.",
	)
	cfg.fs.IntVar(
		&cfg.storage.MemoryChunks, "storage.local.memory-chunks", 1024*1024,
		"How many chunks to keep in memory. While the size of a chunk is 1kiB, the total memory usage will be significantly higher than this value * 1kiB. Furthermore, for various reasons, more chunks might have to be kept in memory temporarily. Sample ingestion will be throttled if the configured value is exceeded by more than 10%.",
	)
	cfg.fs.DurationVar(
		&cfg.storage.PersistenceRetentionPeriod, "storage.local.retention", 15*24*time.Hour,
		"How long to retain samples in the local storage.",
	)
	cfg.fs.IntVar(
		&cfg.storage.MaxChunksToPersist, "storage.local.max-chunks-to-persist", 512*1024,
		"How many chunks can be waiting for persistence before sample ingestion will be throttled. Many chunks waiting to be persisted will increase the checkpoint size.",
	)
	cfg.fs.DurationVar(
		&cfg.storage.CheckpointInterval, "storage.local.checkpoint-interval", 5*time.Minute,
		"The period at which the in-memory metrics and the chunks not yet persisted to series files are checkpointed.",
	)
	cfg.fs.IntVar(
		&cfg.storage.CheckpointDirtySeriesLimit, "storage.local.checkpoint-dirty-series-limit", 5000,
		"If approx. that many time series are in a state that would require a recovery operation after a crash, a checkpoint is triggered, even if the checkpoint interval hasn't passed yet. A recovery operation requires a disk seek. The default limit intends to keep the recovery time below 1min even on spinning disks. With SSD, recovery is much faster, so you might want to increase this value in that case to avoid overly frequent checkpoints.",
	)
	cfg.fs.Var(
		&cfg.storage.SyncStrategy, "storage.local.series-sync-strategy",
		"When to sync series files after modification. Possible values: 'never', 'always', 'adaptive'. Sync'ing slows down storage performance but reduces the risk of data loss in case of an OS crash. With the 'adaptive' strategy, series files are sync'd for as long as the storage is not too much behind on chunk persistence.",
	)
	cfg.fs.Float64Var(
		&cfg.storage.MinShrinkRatio, "storage.local.series-file-shrink-ratio", 0.1,
		"A series file is only truncated (to delete samples that have exceeded the retention period) if it shrinks by at least the provided ratio. This saves I/O operations while causing only a limited storage space overhead. If 0 or smaller, truncation will be performed even for a single dropped chunk, while 1 or larger will effectively prevent any truncation.",
	)
	cfg.fs.BoolVar(
		&cfg.storage.Dirty, "storage.local.dirty", false,
		"If set, the local storage layer will perform crash recovery even if the last shutdown appears to be clean.",
	)
	cfg.fs.BoolVar(
		&cfg.storage.PedanticChecks, "storage.local.pedantic-checks", false,
		"If set, a crash recovery will perform checks on each series file. This might take a very long time.",
	)
	cfg.fs.Var(
		&local.DefaultChunkEncoding, "storage.local.chunk-encoding-version",
		"Which chunk encoding version to use for newly created chunks. Currently supported is 0 (delta encoding) and 1 (double-delta encoding).",
	)
	// Index cache sizes.
	cfg.fs.IntVar(
		&index.FingerprintMetricCacheSize, "storage.local.index-cache-size.fingerprint-to-metric", index.FingerprintMetricCacheSize,
		"The size in bytes for the fingerprint to metric index cache.",
	)
	cfg.fs.IntVar(
		&index.FingerprintTimeRangeCacheSize, "storage.local.index-cache-size.fingerprint-to-timerange", index.FingerprintTimeRangeCacheSize,
		"The size in bytes for the metric time range index cache.",
	)
	cfg.fs.IntVar(
		&index.LabelNameLabelValuesCacheSize, "storage.local.index-cache-size.label-name-to-label-values", index.LabelNameLabelValuesCacheSize,
		"The size in bytes for the label name to label values index cache.",
	)
	cfg.fs.IntVar(
		&index.LabelPairFingerprintsCacheSize, "storage.local.index-cache-size.label-pair-to-fingerprints", index.LabelPairFingerprintsCacheSize,
		"The size in bytes for the label pair to fingerprints index cache.",
	)

	// Remote storage.
	cfg.fs.StringVar(
		&cfg.remote.GraphiteAddress, "storage.remote.graphite-address", "",
		"The host:port of the remote Graphite server to send samples to. None, if empty.",
	)
	cfg.fs.StringVar(
		&cfg.remote.GraphiteTransport, "storage.remote.graphite-transport", "tcp",
		"Transport protocol to use to communicate with Graphite. 'tcp', if empty.",
	)
	cfg.fs.StringVar(
		&cfg.remote.GraphitePrefix, "storage.remote.graphite-prefix", "",
		"The prefix to prepend to all metrics exported to Graphite. None, if empty.",
	)
	cfg.fs.StringVar(
		&cfg.remote.OpentsdbURL, "storage.remote.opentsdb-url", "",
		"The URL of the remote OpenTSDB server to send samples to. None, if empty.",
	)
	cfg.fs.StringVar(
		&cfg.influxdbURL, "storage.remote.influxdb-url", "",
		"The URL of the remote InfluxDB server to send samples to. None, if empty.",
	)
	cfg.fs.StringVar(
		&cfg.remote.InfluxdbRetentionPolicy, "storage.remote.influxdb.retention-policy", "default",
		"The InfluxDB retention policy to use.",
	)
	cfg.fs.StringVar(
		&cfg.remote.InfluxdbUsername, "storage.remote.influxdb.username", "",
		"The username to use when sending samples to InfluxDB. The corresponding password must be provided via the INFLUXDB_PW environment variable.",
	)
	cfg.fs.StringVar(
		&cfg.remote.InfluxdbDatabase, "storage.remote.influxdb.database", "prometheus",
		"The name of the database to use for storing samples in InfluxDB.",
	)
	cfg.fs.DurationVar(
		&cfg.remote.StorageTimeout, "storage.remote.timeout", 30*time.Second,
		"The timeout to use when sending samples to the remote storage.",
	)

	// Alertmanager.
	cfg.fs.StringVar(
		&cfg.notification.AlertmanagerURL, "alertmanager.url", "",
		"The URL of the alert manager to send notifications to.",
	)
	cfg.fs.IntVar(
		&cfg.notification.QueueCapacity, "alertmanager.notification-queue-capacity", 10000,
		"The capacity of the queue for pending alert manager notifications.",
	)
	cfg.fs.DurationVar(
		&cfg.notification.Timeout, "alertmanager.timeout", 10*time.Second,
		"Alert manager HTTP API timeout.",
	)

	// Query engine.
	cfg.fs.DurationVar(
		&promql.StalenessDelta, "query.staleness-delta", promql.StalenessDelta,
		"Staleness delta allowance during expression evaluations.",
	)
	cfg.fs.DurationVar(
		&cfg.queryEngine.Timeout, "query.timeout", 2*time.Minute,
		"Maximum time a query may take before being aborted.",
	)
	cfg.fs.IntVar(
		&cfg.queryEngine.MaxConcurrentQueries, "query.max-concurrency", 20,
		"Maximum number of queries executed concurrently.",
	)
}

func parse(args []string) error {
	err := cfg.fs.Parse(args)
	if err != nil {
		if err != flag.ErrHelp {
			log.Errorf("Invalid command line arguments. Help: %s -h", os.Args[0])
		}
		return err
	}

	if err := parsePrometheusURL(); err != nil {
		return err
	}

	if err := parseInfluxdbURL(); err != nil {
		return err
	}

	cfg.remote.InfluxdbPassword = os.Getenv("INFLUXDB_PW")

	return nil
}

func parsePrometheusURL() error {
	if cfg.prometheusURL == "" {
		hostname, err := os.Hostname()
		if err != nil {
			return err
		}
		_, port, err := net.SplitHostPort(cfg.web.ListenAddress)
		if err != nil {
			return err
		}
		cfg.prometheusURL = fmt.Sprintf("http://%s:%s/", hostname, port)
	}

	if ok := govalidator.IsURL(cfg.prometheusURL); !ok {
		return fmt.Errorf("Invalid Prometheus URL: %s", cfg.prometheusURL)
	}

	promURL, err := url.Parse(cfg.prometheusURL)
	if err != nil {
		return err
	}
	cfg.web.ExternalURL = promURL

	ppref := strings.TrimRight(cfg.web.ExternalURL.Path, "/")
	if ppref != "" && !strings.HasPrefix(ppref, "/") {
		ppref = "/" + ppref
	}
	cfg.web.ExternalURL.Path = ppref
	return nil
}

func parseInfluxdbURL() error {
	if cfg.influxdbURL == "" {
		return nil
	}

<<<<<<< HEAD
=======
	if ok := govalidator.IsURL(cfg.influxdbURL); !ok {
		return fmt.Errorf("Invalid InfluxDB URL: %s", cfg.influxdbURL)
	}

>>>>>>> e11fab35
	url, err := url.Parse(cfg.influxdbURL)
	if err != nil {
		return err
	}

	cfg.remote.InfluxdbURL = url
	return nil
}

var helpTmpl = `
usage: prometheus [<args>]
{{ range $cat, $flags := . }}{{ if ne $cat "." }} == {{ $cat | upper }} =={{ end }}
  {{ range $flags }}
   -{{ .Name }} {{ .DefValue | quote }}
      {{ .Usage | wrap 80 6 }}
  {{ end }}
{{ end }}
`

func usage() {
	helpTmpl = strings.TrimSpace(helpTmpl)
	t := template.New("usage")
	t = t.Funcs(template.FuncMap{
		"wrap": func(width, indent int, s string) (ns string) {
			width = width - indent
			length := indent
			for _, w := range strings.SplitAfter(s, " ") {
				if length+len(w) > width {
					ns += "\n" + strings.Repeat(" ", indent)
					length = 0
				}
				ns += w
				length += len(w)
			}
			return strings.TrimSpace(ns)
		},
		"quote": func(s string) string {
			if len(s) == 0 || s == "false" || s == "true" || unicode.IsDigit(rune(s[0])) {
				return s
			}
			return fmt.Sprintf("%q", s)
		},
		"upper": strings.ToUpper,
	})
	t = template.Must(t.Parse(helpTmpl))

	groups := make(map[string][]*flag.Flag)

	// Bucket flags into groups based on the first of their dot-separated levels.
	cfg.fs.VisitAll(func(fl *flag.Flag) {
		parts := strings.SplitN(fl.Name, ".", 2)
		if len(parts) == 1 {
			groups["."] = append(groups["."], fl)
		} else {
			name := parts[0]
			groups[name] = append(groups[name], fl)
		}
	})
	for cat, fl := range groups {
		if len(fl) < 2 && cat != "." {
			groups["."] = append(groups["."], fl...)
			delete(groups, cat)
		}
	}

	if err := t.Execute(os.Stdout, groups); err != nil {
		panic(fmt.Errorf("error executing usage template: %s", err))
	}
}<|MERGE_RESOLUTION|>--- conflicted
+++ resolved
@@ -24,10 +24,7 @@
 	"time"
 	"unicode"
 
-<<<<<<< HEAD
-=======
 	"github.com/asaskevich/govalidator"
->>>>>>> e11fab35
 	"github.com/prometheus/common/log"
 	"github.com/prometheus/prometheus/notification"
 	"github.com/prometheus/prometheus/promql"
@@ -291,13 +288,10 @@
 		return nil
 	}
 
-<<<<<<< HEAD
-=======
 	if ok := govalidator.IsURL(cfg.influxdbURL); !ok {
 		return fmt.Errorf("Invalid InfluxDB URL: %s", cfg.influxdbURL)
 	}
 
->>>>>>> e11fab35
 	url, err := url.Parse(cfg.influxdbURL)
 	if err != nil {
 		return err
