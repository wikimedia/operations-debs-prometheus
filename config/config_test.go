--- conflicted
+++ resolved
@@ -161,16 +161,10 @@
 					Action:       RelabelKeep,
 				},
 				{
-<<<<<<< HEAD
-					Regex:     MustNewRegexp("1"),
-					Separator: ";",
-					Action:    RelabelLabelMap,
-=======
 					Regex:       MustNewRegexp("1"),
 					Separator:   ";",
 					Replacement: DefaultRelabelConfig.Replacement,
 					Action:      RelabelLabelMap,
->>>>>>> e11fab35
 				},
 			},
 			MetricRelabelConfigs: []*RelabelConfig{
@@ -290,43 +284,6 @@
 					Servers: []string{"localhost"},
 					Paths:   []string{"/monitoring"},
 					Timeout: model.Duration(10 * time.Second),
-				},
-			},
-		},
-		{
-			JobName: "service-marathon",
-
-			ScrapeInterval: Duration(15 * time.Second),
-			ScrapeTimeout:  DefaultGlobalConfig.ScrapeTimeout,
-
-			MetricsPath: DefaultScrapeConfig.MetricsPath,
-			Scheme:      DefaultScrapeConfig.Scheme,
-
-			MarathonSDConfigs: []*MarathonSDConfig{
-				{
-					Servers: []string{
-						"http://marathon.example.com:8080",
-					},
-					RefreshInterval: Duration(30 * time.Second),
-				},
-			},
-		},
-		{
-			JobName: "service-ec2",
-
-			ScrapeInterval: Duration(15 * time.Second),
-			ScrapeTimeout:  DefaultGlobalConfig.ScrapeTimeout,
-
-			MetricsPath: DefaultScrapeConfig.MetricsPath,
-			Scheme:      DefaultScrapeConfig.Scheme,
-
-			EC2SDConfigs: []*EC2SDConfig{
-				{
-					Region:          "us-east-1",
-					AccessKey:       "access",
-					SecretKey:       "secret",
-					RefreshInterval: Duration(60 * time.Second),
-					Port:            80,
 				},
 			},
 		},
