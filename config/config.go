// Copyright 2015 The Prometheus Authors
// Licensed under the Apache License, Version 2.0 (the "License");
// you may not use this file except in compliance with the License.
// You may obtain a copy of the License at
//
// http://www.apache.org/licenses/LICENSE-2.0
//
// Unless required by applicable law or agreed to in writing, software
// distributed under the License is distributed on an "AS IS" BASIS,
// WITHOUT WARRANTIES OR CONDITIONS OF ANY KIND, either express or implied.
// See the License for the specific language governing permissions and
// limitations under the License.

package config

import (
	"encoding/json"
	"fmt"
	"io/ioutil"
	"net/url"
	"path/filepath"
	"regexp"
	"strings"
	"time"

	"github.com/prometheus/common/model"
	"gopkg.in/yaml.v2"
)

var (
	patJobName    = regexp.MustCompile(`^[a-zA-Z_][a-zA-Z0-9_-]*$`)
	patFileSDName = regexp.MustCompile(`^[^*]*(\*[^/]*)?\.(json|yml|yaml|JSON|YML|YAML)$`)
	patRulePath   = regexp.MustCompile(`^[^*]*(\*[^/]*)?$`)
	patAuthLine   = regexp.MustCompile(`((?:password|bearer_token|secret_key):\s+)(".+"|'.+'|[^\s]+)`)
)

// Load parses the YAML input s into a Config.
func Load(s string) (*Config, error) {
	cfg := &Config{}
	// If the entire config body is empty the UnmarshalYAML method is
	// never called. We thus have to set the DefaultConfig at the entry
	// point as well.
	*cfg = DefaultConfig

	err := yaml.Unmarshal([]byte(s), cfg)
	if err != nil {
		return nil, err
	}
	cfg.original = s
	return cfg, nil
}

// LoadFile parses the given YAML file into a Config.
func LoadFile(filename string) (*Config, error) {
	content, err := ioutil.ReadFile(filename)
	if err != nil {
		return nil, err
	}
	cfg, err := Load(string(content))
	if err != nil {
		return nil, err
	}
	resolveFilepaths(filepath.Dir(filename), cfg)
	return cfg, nil
}

// The defaults applied before parsing the respective config sections.
var (
	// DefaultConfig is the default top-level configuration.
	DefaultConfig = Config{
		GlobalConfig: DefaultGlobalConfig,
	}

	// DefaultGlobalConfig is the default global configuration.
	DefaultGlobalConfig = GlobalConfig{
		ScrapeInterval:     model.Duration(1 * time.Minute),
		ScrapeTimeout:      model.Duration(10 * time.Second),
		EvaluationInterval: model.Duration(1 * time.Minute),
	}

	// DefaultScrapeConfig is the default scrape configuration.
	DefaultScrapeConfig = ScrapeConfig{
		// ScrapeTimeout and ScrapeInterval default to the
		// configured globals.
		MetricsPath: "/metrics",
		Scheme:      "http",
		HonorLabels: false,
	}

	// DefaultRelabelConfig is the default Relabel configuration.
	DefaultRelabelConfig = RelabelConfig{
		Action:      RelabelReplace,
		Separator:   ";",
		Regex:       MustNewRegexp("(.*)"),
		Replacement: "$1",
	}

	// DefaultDNSSDConfig is the default DNS SD configuration.
	DefaultDNSSDConfig = DNSSDConfig{
		RefreshInterval: model.Duration(30 * time.Second),
		Type:            "SRV",
	}

	// DefaultFileSDConfig is the default file SD configuration.
	DefaultFileSDConfig = FileSDConfig{
		RefreshInterval: model.Duration(5 * time.Minute),
	}

	// DefaultConsulSDConfig is the default Consul SD configuration.
	DefaultConsulSDConfig = ConsulSDConfig{
		TagSeparator: ",",
		Scheme:       "http",
	}

	// DefaultServersetSDConfig is the default Serverset SD configuration.
	DefaultServersetSDConfig = ServersetSDConfig{
		Timeout: model.Duration(10 * time.Second),
	}

	// DefaultNerveSDConfig is the default Nerve SD configuration.
	DefaultNerveSDConfig = NerveSDConfig{
		Timeout: model.Duration(10 * time.Second),
	}

	// DefaultMarathonSDConfig is the default Marathon SD configuration.
	DefaultMarathonSDConfig = MarathonSDConfig{
		RefreshInterval: model.Duration(30 * time.Second),
	}

	// DefaultKubernetesSDConfig is the default Kubernetes SD configuration
	DefaultKubernetesSDConfig = KubernetesSDConfig{
		KubeletPort:    10255,
		RequestTimeout: model.Duration(10 * time.Second),
		RetryInterval:  model.Duration(1 * time.Second),
	}

	// DefaultEC2SDConfig is the default EC2 SD configuration.
	DefaultEC2SDConfig = EC2SDConfig{
		Port:            80,
		RefreshInterval: model.Duration(60 * time.Second),
	}

	// DefaultEC2SDConfig is the default EC2 SD configuration.
	DefaultEC2SDConfig = EC2SDConfig{
		Port:            80,
		RefreshInterval: Duration(60 * time.Second),
	}
)

// URL is a custom URL type that allows validation at configuration load time.
type URL struct {
	*url.URL
}

// UnmarshalYAML implements the yaml.Unmarshaler interface for URLs.
func (u *URL) UnmarshalYAML(unmarshal func(interface{}) error) error {
	var s string
	if err := unmarshal(&s); err != nil {
		return err
	}

	urlp, err := url.Parse(s)
	if err != nil {
		return err
	}
	u.URL = urlp
	return nil
}

// MarshalYAML implements the yaml.Marshaler interface for URLs.
func (u URL) MarshalYAML() (interface{}, error) {
	if u.URL != nil {
		return u.String(), nil
	}
	return nil, nil
}

// Config is the top-level configuration for Prometheus's config files.
type Config struct {
	GlobalConfig  GlobalConfig    `yaml:"global"`
	RuleFiles     []string        `yaml:"rule_files,omitempty"`
	ScrapeConfigs []*ScrapeConfig `yaml:"scrape_configs,omitempty"`

	// Catches all undefined fields and must be empty after parsing.
	XXX map[string]interface{} `yaml:",inline"`

	// original is the input from which the config was parsed.
	original string
}

// resolveFilepaths joins all relative paths in a configuration
// with a given base directory.
func resolveFilepaths(baseDir string, cfg *Config) {
	join := func(fp string) string {
		if len(fp) > 0 && !filepath.IsAbs(fp) {
			fp = filepath.Join(baseDir, fp)
		}
		return fp
	}

	for i, rf := range cfg.RuleFiles {
		cfg.RuleFiles[i] = join(rf)
	}

	for _, scfg := range cfg.ScrapeConfigs {
		scfg.BearerTokenFile = join(scfg.BearerTokenFile)
		scfg.TLSConfig.CAFile = join(scfg.TLSConfig.CAFile)
		scfg.TLSConfig.CertFile = join(scfg.TLSConfig.CertFile)
		scfg.TLSConfig.KeyFile = join(scfg.TLSConfig.KeyFile)

		for _, kcfg := range scfg.KubernetesSDConfigs {
			kcfg.BearerTokenFile = join(kcfg.BearerTokenFile)
			kcfg.TLSConfig.CAFile = join(kcfg.TLSConfig.CAFile)
			kcfg.TLSConfig.CertFile = join(kcfg.TLSConfig.CertFile)
			kcfg.TLSConfig.KeyFile = join(kcfg.TLSConfig.KeyFile)
		}
	}
}

func checkOverflow(m map[string]interface{}, ctx string) error {
	if len(m) > 0 {
		var keys []string
		for k := range m {
			keys = append(keys, k)
		}
		return fmt.Errorf("unknown fields in %s: %s", ctx, strings.Join(keys, ", "))
	}
	return nil
}

func (c Config) String() string {
	var s string
	if c.original != "" {
		s = c.original
	} else {
		b, err := yaml.Marshal(c)
		if err != nil {
			return fmt.Sprintf("<error creating config string: %s>", err)
		}
		s = string(b)
	}
	return patAuthLine.ReplaceAllString(s, "${1}<hidden>")
}

// UnmarshalYAML implements the yaml.Unmarshaler interface.
func (c *Config) UnmarshalYAML(unmarshal func(interface{}) error) error {
	*c = DefaultConfig
	// We want to set c to the defaults and then overwrite it with the input.
	// To make unmarshal fill the plain data struct rather than calling UnmarshalYAML
	// again, we have to hide it using a type indirection.
	type plain Config
	if err := unmarshal((*plain)(c)); err != nil {
		return err
	}
	// If a global block was open but empty the default global config is overwritten.
	// We have to restore it here.
	if c.GlobalConfig.isZero() {
		c.GlobalConfig = DefaultGlobalConfig
	}

	for _, rf := range c.RuleFiles {
		if !patRulePath.MatchString(rf) {
			return fmt.Errorf("invalid rule file path %q", rf)
		}
	}
	// Do global overrides and validate unique names.
	jobNames := map[string]struct{}{}
	for _, scfg := range c.ScrapeConfigs {
		if scfg.ScrapeInterval == 0 {
			scfg.ScrapeInterval = c.GlobalConfig.ScrapeInterval
		}
		if scfg.ScrapeTimeout == 0 {
			scfg.ScrapeTimeout = c.GlobalConfig.ScrapeTimeout
		}

		if _, ok := jobNames[scfg.JobName]; ok {
			return fmt.Errorf("found multiple scrape configs with job name %q", scfg.JobName)
		}
		jobNames[scfg.JobName] = struct{}{}
	}
	return checkOverflow(c.XXX, "config")
}

// GlobalConfig configures values that are used across other configuration
// objects.
type GlobalConfig struct {
	// How frequently to scrape targets by default.
	ScrapeInterval model.Duration `yaml:"scrape_interval,omitempty"`
	// The default timeout when scraping targets.
	ScrapeTimeout model.Duration `yaml:"scrape_timeout,omitempty"`
	// How frequently to evaluate rules by default.
	EvaluationInterval model.Duration `yaml:"evaluation_interval,omitempty"`
	// The labels to add to any timeseries that this Prometheus instance scrapes.
	ExternalLabels model.LabelSet `yaml:"external_labels,omitempty"`

	// Catches all undefined fields and must be empty after parsing.
	XXX map[string]interface{} `yaml:",inline"`
}

// UnmarshalYAML implements the yaml.Unmarshaler interface.
func (c *GlobalConfig) UnmarshalYAML(unmarshal func(interface{}) error) error {
	*c = DefaultGlobalConfig
	type plain GlobalConfig
	if err := unmarshal((*plain)(c)); err != nil {
		return err
	}
	return checkOverflow(c.XXX, "global config")
}

// isZero returns true iff the global config is the zero value.
func (c *GlobalConfig) isZero() bool {
	return c.ExternalLabels == nil &&
		c.ScrapeInterval == 0 &&
		c.ScrapeTimeout == 0 &&
		c.EvaluationInterval == 0
}

// TLSConfig configures the options for TLS connections.
type TLSConfig struct {
	// The CA cert to use for the targets.
	CAFile string `yaml:"ca_file,omitempty"`
	// The client cert file for the targets.
	CertFile string `yaml:"cert_file,omitempty"`
	// The client key file for the targets.
	KeyFile string `yaml:"key_file,omitempty"`
	// Disable target certificate validation.
	InsecureSkipVerify bool `yaml:"insecure_skip_verify"`

	// Catches all undefined fields and must be empty after parsing.
	XXX map[string]interface{} `yaml:",inline"`
}

// UnmarshalYAML implements the yaml.Unmarshaler interface.
func (c *TLSConfig) UnmarshalYAML(unmarshal func(interface{}) error) error {
	type plain TLSConfig
	if err := unmarshal((*plain)(c)); err != nil {
		return err
	}
	return checkOverflow(c.XXX, "TLS config")
}

// ScrapeConfig configures a scraping unit for Prometheus.
type ScrapeConfig struct {
	// The job name to which the job label is set by default.
	JobName string `yaml:"job_name"`
	// Indicator whether the scraped metrics should remain unmodified.
	HonorLabels bool `yaml:"honor_labels,omitempty"`
	// A set of query parameters with which the target is scraped.
	Params url.Values `yaml:"params,omitempty"`
	// How frequently to scrape the targets of this scrape config.
	ScrapeInterval model.Duration `yaml:"scrape_interval,omitempty"`
	// The timeout for scraping targets of this config.
	ScrapeTimeout model.Duration `yaml:"scrape_timeout,omitempty"`
	// The HTTP resource path on which to fetch metrics from targets.
	MetricsPath string `yaml:"metrics_path,omitempty"`
	// The URL scheme with which to fetch metrics from targets.
	Scheme string `yaml:"scheme,omitempty"`
	// The HTTP basic authentication credentials for the targets.
	BasicAuth *BasicAuth `yaml:"basic_auth,omitempty"`
	// The bearer token for the targets.
	BearerToken string `yaml:"bearer_token,omitempty"`
	// The bearer token file for the targets.
	BearerTokenFile string `yaml:"bearer_token_file,omitempty"`
	// HTTP proxy server to use to connect to the targets.
	ProxyURL URL `yaml:"proxy_url,omitempty"`
	// TLSConfig to use to connect to the targets.
	TLSConfig TLSConfig `yaml:"tls_config,omitempty"`

	// List of labeled target groups for this job.
	TargetGroups []*TargetGroup `yaml:"target_groups,omitempty"`
	// List of DNS service discovery configurations.
	DNSSDConfigs []*DNSSDConfig `yaml:"dns_sd_configs,omitempty"`
	// List of file service discovery configurations.
	FileSDConfigs []*FileSDConfig `yaml:"file_sd_configs,omitempty"`
	// List of Consul service discovery configurations.
	ConsulSDConfigs []*ConsulSDConfig `yaml:"consul_sd_configs,omitempty"`
	// List of Serverset service discovery configurations.
	ServersetSDConfigs []*ServersetSDConfig `yaml:"serverset_sd_configs,omitempty"`
	// NerveSDConfigs is a list of Nerve service discovery configurations.
	NerveSDConfigs []*NerveSDConfig `yaml:"nerve_sd_configs,omitempty"`
	// MarathonSDConfigs is a list of Marathon service discovery configurations.
	MarathonSDConfigs []*MarathonSDConfig `yaml:"marathon_sd_configs,omitempty"`
	// List of Kubernetes service discovery configurations.
	KubernetesSDConfigs []*KubernetesSDConfig `yaml:"kubernetes_sd_configs,omitempty"`
	// List of EC2 service discovery configurations.
	EC2SDConfigs []*EC2SDConfig `yaml:"ec2_sd_configs,omitempty"`

	// List of target relabel configurations.
	RelabelConfigs []*RelabelConfig `yaml:"relabel_configs,omitempty"`
	// List of metric relabel configurations.
	MetricRelabelConfigs []*RelabelConfig `yaml:"metric_relabel_configs,omitempty"`

	// Catches all undefined fields and must be empty after parsing.
	XXX map[string]interface{} `yaml:",inline"`
}

// UnmarshalYAML implements the yaml.Unmarshaler interface.
func (c *ScrapeConfig) UnmarshalYAML(unmarshal func(interface{}) error) error {
	*c = DefaultScrapeConfig
	type plain ScrapeConfig
	err := unmarshal((*plain)(c))
	if err != nil {
		return err
	}
	if !patJobName.MatchString(c.JobName) {
		return fmt.Errorf("%q is not a valid job name", c.JobName)
	}
	if len(c.BearerToken) > 0 && len(c.BearerTokenFile) > 0 {
		return fmt.Errorf("at most one of bearer_token & bearer_token_file must be configured")
	}
	if c.BasicAuth != nil && (len(c.BearerToken) > 0 || len(c.BearerTokenFile) > 0) {
		return fmt.Errorf("at most one of basic_auth, bearer_token & bearer_token_file must be configured")
	}
	// Check for users putting URLs in target groups.
	if len(c.RelabelConfigs) == 0 {
		for _, tg := range c.TargetGroups {
			for _, t := range tg.Targets {
				if err = CheckTargetAddress(t[model.AddressLabel]); err != nil {
					return err
				}
			}
		}
	}
	return checkOverflow(c.XXX, "scrape_config")
}

// CheckTargetAddress checks if target address is valid.
func CheckTargetAddress(address model.LabelValue) error {
	// For now check for a URL, we may want to expand this later.
	if strings.Contains(string(address), "/") {
		return fmt.Errorf("%q is not a valid hostname", address)
	}
	return nil
}

// BasicAuth contains basic HTTP authentication credentials.
type BasicAuth struct {
	Username string `yaml:"username"`
	Password string `yaml:"password"`

	// Catches all undefined fields and must be empty after parsing.
	XXX map[string]interface{} `yaml:",inline"`
}

// ClientCert contains client cert credentials.
type ClientCert struct {
	Cert string `yaml:"cert"`
	Key  string `yaml:"key"`

	// Catches all undefined fields and must be empty after parsing.
	XXX map[string]interface{} `yaml:",inline"`
}

// UnmarshalYAML implements the yaml.Unmarshaler interface.
func (a *BasicAuth) UnmarshalYAML(unmarshal func(interface{}) error) error {
	type plain BasicAuth
	err := unmarshal((*plain)(a))
	if err != nil {
		return err
	}
	return checkOverflow(a.XXX, "basic_auth")
}

// TargetGroup is a set of targets with a common label set.
type TargetGroup struct {
	// Targets is a list of targets identified by a label set. Each target is
	// uniquely identifiable in the group by its address label.
	Targets []model.LabelSet
	// Labels is a set of labels that is common across all targets in the group.
	Labels model.LabelSet

	// Source is an identifier that describes a group of targets.
	Source string
}

func (tg TargetGroup) String() string {
	return tg.Source
}

// UnmarshalYAML implements the yaml.Unmarshaler interface.
func (tg *TargetGroup) UnmarshalYAML(unmarshal func(interface{}) error) error {
	g := struct {
		Targets []string               `yaml:"targets"`
		Labels  model.LabelSet         `yaml:"labels"`
		XXX     map[string]interface{} `yaml:",inline"`
	}{}
	if err := unmarshal(&g); err != nil {
		return err
	}
	tg.Targets = make([]model.LabelSet, 0, len(g.Targets))
	for _, t := range g.Targets {
		tg.Targets = append(tg.Targets, model.LabelSet{
			model.AddressLabel: model.LabelValue(t),
		})
	}
	tg.Labels = g.Labels
	return checkOverflow(g.XXX, "target_group")
}

// MarshalYAML implements the yaml.Marshaler interface.
func (tg TargetGroup) MarshalYAML() (interface{}, error) {
	g := &struct {
		Targets []string       `yaml:"targets"`
		Labels  model.LabelSet `yaml:"labels,omitempty"`
	}{
		Targets: make([]string, 0, len(tg.Targets)),
		Labels:  tg.Labels,
	}
	for _, t := range tg.Targets {
		g.Targets = append(g.Targets, string(t[model.AddressLabel]))
	}
	return g, nil
}

// UnmarshalJSON implements the json.Unmarshaler interface.
func (tg *TargetGroup) UnmarshalJSON(b []byte) error {
	g := struct {
		Targets []string       `json:"targets"`
		Labels  model.LabelSet `json:"labels"`
	}{}
	if err := json.Unmarshal(b, &g); err != nil {
		return err
	}
	tg.Targets = make([]model.LabelSet, 0, len(g.Targets))
	for _, t := range g.Targets {
		if strings.Contains(t, "/") {
			return fmt.Errorf("%q is not a valid hostname", t)
		}
		tg.Targets = append(tg.Targets, model.LabelSet{
			model.AddressLabel: model.LabelValue(t),
		})
	}
	tg.Labels = g.Labels
	return nil
}

// DNSSDConfig is the configuration for DNS based service discovery.
type DNSSDConfig struct {
	Names           []string       `yaml:"names"`
	RefreshInterval model.Duration `yaml:"refresh_interval,omitempty"`
	Type            string         `yaml:"type"`
	Port            int            `yaml:"port"` // Ignored for SRV records
	// Catches all undefined fields and must be empty after parsing.
	XXX map[string]interface{} `yaml:",inline"`
}

// UnmarshalYAML implements the yaml.Unmarshaler interface.
func (c *DNSSDConfig) UnmarshalYAML(unmarshal func(interface{}) error) error {
	*c = DefaultDNSSDConfig
	type plain DNSSDConfig
	err := unmarshal((*plain)(c))
	if err != nil {
		return err
	}
	if len(c.Names) == 0 {
		return fmt.Errorf("DNS-SD config must contain at least one SRV record name")
	}
	switch strings.ToUpper(c.Type) {
	case "SRV":
	case "A", "AAAA":
		if c.Port == 0 {
			return fmt.Errorf("a port is required in DNS-SD configs for all record types except SRV")
		}
	default:
		return fmt.Errorf("invalid DNS-SD records type %s", c.Type)
	}
	return checkOverflow(c.XXX, "dns_sd_config")
}

// FileSDConfig is the configuration for file based discovery.
type FileSDConfig struct {
	Names           []string       `yaml:"names"`
	RefreshInterval model.Duration `yaml:"refresh_interval,omitempty"`

	// Catches all undefined fields and must be empty after parsing.
	XXX map[string]interface{} `yaml:",inline"`
}

// UnmarshalYAML implements the yaml.Unmarshaler interface.
func (c *FileSDConfig) UnmarshalYAML(unmarshal func(interface{}) error) error {
	*c = DefaultFileSDConfig
	type plain FileSDConfig
	err := unmarshal((*plain)(c))
	if err != nil {
		return err
	}
	if len(c.Names) == 0 {
		return fmt.Errorf("file service discovery config must contain at least one path name")
	}
	for _, name := range c.Names {
		if !patFileSDName.MatchString(name) {
			return fmt.Errorf("path name %q is not valid for file discovery", name)
		}
	}
	return checkOverflow(c.XXX, "file_sd_config")
}

// ConsulSDConfig is the configuration for Consul service discovery.
type ConsulSDConfig struct {
	Server       string `yaml:"server"`
	Token        string `yaml:"token,omitempty"`
	Datacenter   string `yaml:"datacenter,omitempty"`
	TagSeparator string `yaml:"tag_separator,omitempty"`
	Scheme       string `yaml:"scheme,omitempty"`
	Username     string `yaml:"username,omitempty"`
	Password     string `yaml:"password,omitempty"`
	// The list of services for which targets are discovered.
	// Defaults to all services if empty.
	Services []string `yaml:"services"`

	// Catches all undefined fields and must be empty after parsing.
	XXX map[string]interface{} `yaml:",inline"`
}

// UnmarshalYAML implements the yaml.Unmarshaler interface.
func (c *ConsulSDConfig) UnmarshalYAML(unmarshal func(interface{}) error) error {
	*c = DefaultConsulSDConfig
	type plain ConsulSDConfig
	err := unmarshal((*plain)(c))
	if err != nil {
		return err
	}
	if strings.TrimSpace(c.Server) == "" {
		return fmt.Errorf("Consul SD configuration requires a server address")
	}
	return checkOverflow(c.XXX, "consul_sd_config")
}

// ServersetSDConfig is the configuration for Twitter serversets in Zookeeper based discovery.
type ServersetSDConfig struct {
	Servers []string       `yaml:"servers"`
	Paths   []string       `yaml:"paths"`
	Timeout model.Duration `yaml:"timeout,omitempty"`

	// Catches all undefined fields and must be empty after parsing.
	XXX map[string]interface{} `yaml:",inline"`
}

// UnmarshalYAML implements the yaml.Unmarshaler interface.
func (c *ServersetSDConfig) UnmarshalYAML(unmarshal func(interface{}) error) error {
	*c = DefaultServersetSDConfig
	type plain ServersetSDConfig
	err := unmarshal((*plain)(c))
	if err != nil {
		return err
	}
	if len(c.Servers) == 0 {
		return fmt.Errorf("serverset SD config must contain at least one Zookeeper server")
	}
	if len(c.Paths) == 0 {
		return fmt.Errorf("serverset SD config must contain at least one path")
	}
	for _, path := range c.Paths {
		if !strings.HasPrefix(path, "/") {
			return fmt.Errorf("serverset SD config paths must begin with '/': %s", path)
		}
	}
	return checkOverflow(c.XXX, "serverset_sd_config")
}

// NerveSDConfig is the configuration for AirBnB's Nerve in Zookeeper based discovery.
type NerveSDConfig struct {
	Servers []string       `yaml:"servers"`
	Paths   []string       `yaml:"paths"`
	Timeout model.Duration `yaml:"timeout,omitempty"`

	// Catches all undefined fields and must be empty after parsing.
	XXX map[string]interface{} `yaml:",inline"`
}

<<<<<<< HEAD
=======
// UnmarshalYAML implements the yaml.Unmarshaler interface.
func (c *NerveSDConfig) UnmarshalYAML(unmarshal func(interface{}) error) error {
	*c = DefaultNerveSDConfig
	type plain NerveSDConfig
	err := unmarshal((*plain)(c))
	if err != nil {
		return err
	}
	if len(c.Servers) == 0 {
		return fmt.Errorf("nerve SD config must contain at least one Zookeeper server")
	}
	if len(c.Paths) == 0 {
		return fmt.Errorf("nerve SD config must contain at least one path")
	}
	for _, path := range c.Paths {
		if !strings.HasPrefix(path, "/") {
			return fmt.Errorf("nerve SD config paths must begin with '/': %s", path)
		}
	}
	return checkOverflow(c.XXX, "nerve_sd_config")
}

// MarathonSDConfig is the configuration for services running on Marathon.
type MarathonSDConfig struct {
	Servers         []string       `yaml:"servers,omitempty"`
	RefreshInterval model.Duration `yaml:"refresh_interval,omitempty"`

	// Catches all undefined fields and must be empty after parsing.
	XXX map[string]interface{} `yaml:",inline"`
}

>>>>>>> e11fab35
// UnmarshalYAML implements the yaml.Unmarshaler interface.
func (c *MarathonSDConfig) UnmarshalYAML(unmarshal func(interface{}) error) error {
	*c = DefaultMarathonSDConfig
	type plain MarathonSDConfig
	err := unmarshal((*plain)(c))
	if err != nil {
		return err
	}
	if len(c.Servers) == 0 {
		return fmt.Errorf("Marathon SD config must contain at least one Marathon server")
	}

	return checkOverflow(c.XXX, "marathon_sd_config")
}

// KubernetesSDConfig is the configuration for Kubernetes service discovery.
type KubernetesSDConfig struct {
<<<<<<< HEAD
	APIServers      []URL      `yaml:"api_servers"`
	KubeletPort     int        `yaml:"kubelet_port,omitempty"`
	InCluster       bool       `yaml:"in_cluster,omitempty"`
	BasicAuth       *BasicAuth `yaml:"basic_auth,omitempty"`
	BearerToken     string     `yaml:"bearer_token,omitempty"`
	BearerTokenFile string     `yaml:"bearer_token_file,omitempty"`
	RetryInterval   Duration   `yaml:"retry_interval,omitempty"`
	RequestTimeout  Duration   `yaml:"request_timeout,omitempty"`
	TLSConfig       TLSConfig  `yaml:"tls_config,omitempty"`
=======
	APIServers      []URL          `yaml:"api_servers"`
	KubeletPort     int            `yaml:"kubelet_port,omitempty"`
	InCluster       bool           `yaml:"in_cluster,omitempty"`
	BasicAuth       *BasicAuth     `yaml:"basic_auth,omitempty"`
	BearerToken     string         `yaml:"bearer_token,omitempty"`
	BearerTokenFile string         `yaml:"bearer_token_file,omitempty"`
	RetryInterval   model.Duration `yaml:"retry_interval,omitempty"`
	RequestTimeout  model.Duration `yaml:"request_timeout,omitempty"`
	TLSConfig       TLSConfig      `yaml:"tls_config,omitempty"`
>>>>>>> e11fab35

	// Catches all undefined fields and must be empty after parsing.
	XXX map[string]interface{} `yaml:",inline"`
}

// UnmarshalYAML implements the yaml.Unmarshaler interface.
func (c *KubernetesSDConfig) UnmarshalYAML(unmarshal func(interface{}) error) error {
	*c = DefaultKubernetesSDConfig
	type plain KubernetesSDConfig
	err := unmarshal((*plain)(c))
	if err != nil {
		return err
	}
	if len(c.APIServers) == 0 {
		return fmt.Errorf("Kubernetes SD configuration requires at least one Kubernetes API server")
	}
	if len(c.BearerToken) > 0 && len(c.BearerTokenFile) > 0 {
		return fmt.Errorf("at most one of bearer_token & bearer_token_file must be configured")
	}
	if c.BasicAuth != nil && (len(c.BearerToken) > 0 || len(c.BearerTokenFile) > 0) {
		return fmt.Errorf("at most one of basic_auth, bearer_token & bearer_token_file must be configured")
	}

	return checkOverflow(c.XXX, "kubernetes_sd_config")
}

// EC2SDConfig is the configuration for EC2 based service discovery.
type EC2SDConfig struct {
<<<<<<< HEAD
	Region          string   `yaml:"region"`
	AccessKey       string   `yaml:"access_key,omitempty"`
	SecretKey       string   `yaml:"secret_key,omitempty"`
	RefreshInterval Duration `yaml:"refresh_interval,omitempty"`
	Port            int      `yaml:"port"`
=======
	Region          string         `yaml:"region"`
	AccessKey       string         `yaml:"access_key,omitempty"`
	SecretKey       string         `yaml:"secret_key,omitempty"`
	RefreshInterval model.Duration `yaml:"refresh_interval,omitempty"`
	Port            int            `yaml:"port"`
>>>>>>> e11fab35
	// Catches all undefined fields and must be empty after parsing.
	XXX map[string]interface{} `yaml:",inline"`
}

// UnmarshalYAML implements the yaml.Unmarshaler interface.
func (c *EC2SDConfig) UnmarshalYAML(unmarshal func(interface{}) error) error {
	*c = DefaultEC2SDConfig
	type plain EC2SDConfig
	err := unmarshal((*plain)(c))
	if err != nil {
		return err
	}
	if c.Region == "" {
		return fmt.Errorf("EC2 SD configuration requires a region")
	}
	return checkOverflow(c.XXX, "ec2_sd_config")
}

// RelabelAction is the action to be performed on relabeling.
type RelabelAction string

const (
	// RelabelReplace performs a regex replacement.
	RelabelReplace RelabelAction = "replace"
	// RelabelKeep drops targets for which the input does not match the regex.
	RelabelKeep RelabelAction = "keep"
	// RelabelDrop drops targets for which the input does match the regex.
	RelabelDrop RelabelAction = "drop"
	// RelabelHashMod sets a label to the modulus of a hash of labels.
	RelabelHashMod RelabelAction = "hashmod"
	// RelabelLabelMap copies labels to other labelnames based on a regex.
	RelabelLabelMap RelabelAction = "labelmap"
)

// UnmarshalYAML implements the yaml.Unmarshaler interface.
func (a *RelabelAction) UnmarshalYAML(unmarshal func(interface{}) error) error {
	var s string
	if err := unmarshal(&s); err != nil {
		return err
	}
	switch act := RelabelAction(strings.ToLower(s)); act {
	case RelabelReplace, RelabelKeep, RelabelDrop, RelabelHashMod, RelabelLabelMap:
		*a = act
		return nil
	}
	return fmt.Errorf("unknown relabel action %q", s)
}

// RelabelConfig is the configuration for relabeling of target label sets.
type RelabelConfig struct {
	// A list of labels from which values are taken and concatenated
	// with the configured separator in order.
	SourceLabels model.LabelNames `yaml:"source_labels,flow"`
	// Separator is the string between concatenated values from the source labels.
	Separator string `yaml:"separator,omitempty"`
	// Regex against which the concatenation is matched.
	Regex Regexp `yaml:"regex,omitempty"`
	// Modulus to take of the hash of concatenated values from the source labels.
	Modulus uint64 `yaml:"modulus,omitempty"`
	// The label to which the resulting string is written in a replacement.
	TargetLabel model.LabelName `yaml:"target_label,omitempty"`
	// Replacement is the regex replacement pattern to be used.
	Replacement string `yaml:"replacement,omitempty"`
	// Action is the action to be performed for the relabeling.
	Action RelabelAction `yaml:"action,omitempty"`

	// Catches all undefined fields and must be empty after parsing.
	XXX map[string]interface{} `yaml:",inline"`
}

// UnmarshalYAML implements the yaml.Unmarshaler interface.
func (c *RelabelConfig) UnmarshalYAML(unmarshal func(interface{}) error) error {
	*c = DefaultRelabelConfig
	type plain RelabelConfig
	if err := unmarshal((*plain)(c)); err != nil {
		return err
	}
	if c.Modulus == 0 && c.Action == RelabelHashMod {
		return fmt.Errorf("relabel configuration for hashmod requires non-zero modulus")
	}
	return checkOverflow(c.XXX, "relabel_config")
}

// Regexp encapsulates a regexp.Regexp and makes it YAML marshallable.
type Regexp struct {
<<<<<<< HEAD
	regexp.Regexp
	original string
}

// NewRegexp creates a new anchored Regexp and returns an error if the
// passed-in regular expression does not compile.
func NewRegexp(s string) (*Regexp, error) {
	regex, err := regexp.Compile("^(?:" + s + ")$")
	if err != nil {
		return nil, err
	}
	return &Regexp{
		Regexp:   *regex,
		original: s,
	}, nil
}

// MustNewRegexp works like NewRegexp, but panics if the regular expression does not compile.
func MustNewRegexp(s string) *Regexp {
	re, err := NewRegexp(s)
	if err != nil {
		panic(err)
	}
	return re
}

// UnmarshalYAML implements the yaml.Unmarshaler interface.
func (re *Regexp) UnmarshalYAML(unmarshal func(interface{}) error) error {
	var s string
	if err := unmarshal(&s); err != nil {
		return err
	}
	r, err := NewRegexp(s)
	if err != nil {
		return err
	}
	*re = *r
	return nil
}

// MarshalYAML implements the yaml.Marshaler interface.
func (re *Regexp) MarshalYAML() (interface{}, error) {
	if re != nil {
		return re.original, nil
=======
	*regexp.Regexp
	original string
}

// NewRegexp creates a new anchored Regexp and returns an error if the
// passed-in regular expression does not compile.
func NewRegexp(s string) (Regexp, error) {
	regex, err := regexp.Compile("^(?:" + s + ")$")
	return Regexp{
		Regexp:   regex,
		original: s,
	}, err
}

// MustNewRegexp works like NewRegexp, but panics if the regular expression does not compile.
func MustNewRegexp(s string) Regexp {
	re, err := NewRegexp(s)
	if err != nil {
		panic(err)
>>>>>>> e11fab35
	}
	return re
}

// UnmarshalYAML implements the yaml.Unmarshaler interface.
func (re *Regexp) UnmarshalYAML(unmarshal func(interface{}) error) error {
	var s string
	if err := unmarshal(&s); err != nil {
		return err
	}
	r, err := NewRegexp(s)
	if err != nil {
		return err
	}
	*re = r
	return nil
}

// MarshalYAML implements the yaml.Marshaler interface.
func (re Regexp) MarshalYAML() (interface{}, error) {
	if re.original != "" {
		return re.original, nil
	}
	return nil, nil
}<|MERGE_RESOLUTION|>--- conflicted
+++ resolved
@@ -138,12 +138,6 @@
 	DefaultEC2SDConfig = EC2SDConfig{
 		Port:            80,
 		RefreshInterval: model.Duration(60 * time.Second),
-	}
-
-	// DefaultEC2SDConfig is the default EC2 SD configuration.
-	DefaultEC2SDConfig = EC2SDConfig{
-		Port:            80,
-		RefreshInterval: Duration(60 * time.Second),
 	}
 )
 
@@ -668,8 +662,6 @@
 	XXX map[string]interface{} `yaml:",inline"`
 }
 
-<<<<<<< HEAD
-=======
 // UnmarshalYAML implements the yaml.Unmarshaler interface.
 func (c *NerveSDConfig) UnmarshalYAML(unmarshal func(interface{}) error) error {
 	*c = DefaultNerveSDConfig
@@ -701,7 +693,6 @@
 	XXX map[string]interface{} `yaml:",inline"`
 }
 
->>>>>>> e11fab35
 // UnmarshalYAML implements the yaml.Unmarshaler interface.
 func (c *MarathonSDConfig) UnmarshalYAML(unmarshal func(interface{}) error) error {
 	*c = DefaultMarathonSDConfig
@@ -719,17 +710,6 @@
 
 // KubernetesSDConfig is the configuration for Kubernetes service discovery.
 type KubernetesSDConfig struct {
-<<<<<<< HEAD
-	APIServers      []URL      `yaml:"api_servers"`
-	KubeletPort     int        `yaml:"kubelet_port,omitempty"`
-	InCluster       bool       `yaml:"in_cluster,omitempty"`
-	BasicAuth       *BasicAuth `yaml:"basic_auth,omitempty"`
-	BearerToken     string     `yaml:"bearer_token,omitempty"`
-	BearerTokenFile string     `yaml:"bearer_token_file,omitempty"`
-	RetryInterval   Duration   `yaml:"retry_interval,omitempty"`
-	RequestTimeout  Duration   `yaml:"request_timeout,omitempty"`
-	TLSConfig       TLSConfig  `yaml:"tls_config,omitempty"`
-=======
 	APIServers      []URL          `yaml:"api_servers"`
 	KubeletPort     int            `yaml:"kubelet_port,omitempty"`
 	InCluster       bool           `yaml:"in_cluster,omitempty"`
@@ -739,7 +719,6 @@
 	RetryInterval   model.Duration `yaml:"retry_interval,omitempty"`
 	RequestTimeout  model.Duration `yaml:"request_timeout,omitempty"`
 	TLSConfig       TLSConfig      `yaml:"tls_config,omitempty"`
->>>>>>> e11fab35
 
 	// Catches all undefined fields and must be empty after parsing.
 	XXX map[string]interface{} `yaml:",inline"`
@@ -768,19 +747,11 @@
 
 // EC2SDConfig is the configuration for EC2 based service discovery.
 type EC2SDConfig struct {
-<<<<<<< HEAD
-	Region          string   `yaml:"region"`
-	AccessKey       string   `yaml:"access_key,omitempty"`
-	SecretKey       string   `yaml:"secret_key,omitempty"`
-	RefreshInterval Duration `yaml:"refresh_interval,omitempty"`
-	Port            int      `yaml:"port"`
-=======
 	Region          string         `yaml:"region"`
 	AccessKey       string         `yaml:"access_key,omitempty"`
 	SecretKey       string         `yaml:"secret_key,omitempty"`
 	RefreshInterval model.Duration `yaml:"refresh_interval,omitempty"`
 	Port            int            `yaml:"port"`
->>>>>>> e11fab35
 	// Catches all undefined fields and must be empty after parsing.
 	XXX map[string]interface{} `yaml:",inline"`
 }
@@ -866,52 +837,6 @@
 
 // Regexp encapsulates a regexp.Regexp and makes it YAML marshallable.
 type Regexp struct {
-<<<<<<< HEAD
-	regexp.Regexp
-	original string
-}
-
-// NewRegexp creates a new anchored Regexp and returns an error if the
-// passed-in regular expression does not compile.
-func NewRegexp(s string) (*Regexp, error) {
-	regex, err := regexp.Compile("^(?:" + s + ")$")
-	if err != nil {
-		return nil, err
-	}
-	return &Regexp{
-		Regexp:   *regex,
-		original: s,
-	}, nil
-}
-
-// MustNewRegexp works like NewRegexp, but panics if the regular expression does not compile.
-func MustNewRegexp(s string) *Regexp {
-	re, err := NewRegexp(s)
-	if err != nil {
-		panic(err)
-	}
-	return re
-}
-
-// UnmarshalYAML implements the yaml.Unmarshaler interface.
-func (re *Regexp) UnmarshalYAML(unmarshal func(interface{}) error) error {
-	var s string
-	if err := unmarshal(&s); err != nil {
-		return err
-	}
-	r, err := NewRegexp(s)
-	if err != nil {
-		return err
-	}
-	*re = *r
-	return nil
-}
-
-// MarshalYAML implements the yaml.Marshaler interface.
-func (re *Regexp) MarshalYAML() (interface{}, error) {
-	if re != nil {
-		return re.original, nil
-=======
 	*regexp.Regexp
 	original string
 }
@@ -931,7 +856,6 @@
 	re, err := NewRegexp(s)
 	if err != nil {
 		panic(err)
->>>>>>> e11fab35
 	}
 	return re
 }
