# my global config
global:
  scrape_interval:     15s
  evaluation_interval: 30s
  # scrape_timeout is set to the global default (10s).

  external_labels:
    monitor: codelab
    foo:     bar

rule_files:
- "first.rules"
- "/absolute/second.rules"
- "my/*.rules"

scrape_configs:
- job_name: prometheus

  honor_labels: true
  # scrape_interval is defined by the configured global (15s).
  # scrape_timeout is defined by the global default (10s).

  # metrics_path defaults to '/metrics'
  # scheme defaults to 'http'.

  file_sd_configs:
    - names:
      - foo/*.slow.json
      - foo/*.slow.yml
      - single/file.yml
      refresh_interval: 10m
    - names:
      - bar/*.yaml

  target_groups:
  - targets: ['localhost:9090', 'localhost:9191']
    labels:
      my:   label
      your: label

  relabel_configs:
  - source_labels: [job, __meta_dns_srv_name]
    regex:         (.*)some-[regex]
    target_label:  job
    replacement:   foo-${1}
    # action defaults to 'replace'
  - source_labels: [abc]
    target_label:  cde
  - replacement:   static
    target_label:  abc

  bearer_token_file: valid_token_file


- job_name: service-x

  basic_auth:
    username: admin_name
    password: admin_password

  scrape_interval: 50s
  scrape_timeout:  5s

  metrics_path: /my_path
  scheme: https

  dns_sd_configs:
  - refresh_interval: 15s
    names:
    - first.dns.address.domain.com
    - second.dns.address.domain.com
  - names:
    - first.dns.address.domain.com
    # refresh_interval defaults to 30s.

  relabel_configs:
  - source_labels: [job]
    regex:         (.*)some-[regex]
    action:        drop
  - source_labels: [__address__]
    modulus:       8
    target_label:  __tmp_hash
    action:        hashmod
  - source_labels: [__tmp_hash]
    regex:         1
    action:        keep
  - action:        labelmap
    regex:         1

  metric_relabel_configs:
  - source_labels: [__name__]
    regex:         expensive_metric.*
    action:        drop

- job_name: service-y

  consul_sd_configs:
  - server: 'localhost:1234'
    services: ['nginx', 'cache', 'mysql']

- job_name: service-z

  tls_config:
    cert_file: valid_cert_file
    key_file: valid_key_file

  bearer_token: avalidtoken

- job_name: service-kubernetes

  kubernetes_sd_configs:
  - api_servers:
    - 'https://localhost:1234'

    basic_auth:
      username: 'myusername'
      password: 'mypassword'

- job_name: service-marathon
  marathon_sd_configs:
  - servers:
    - 'http://marathon.example.com:8080'

- job_name: service-ec2
  ec2_sd_configs:
    - region: us-east-1
      access_key: access
<<<<<<< HEAD
      secret_key: secret
=======
      secret_key: secret

- job_name: service-nerve
  nerve_sd_configs:
    - servers:
      - localhost
      paths:
      - /monitoring
>>>>>>> e11fab35
<|MERGE_RESOLUTION|>--- conflicted
+++ resolved
@@ -125,9 +125,6 @@
   ec2_sd_configs:
     - region: us-east-1
       access_key: access
-<<<<<<< HEAD
-      secret_key: secret
-=======
       secret_key: secret
 
 - job_name: service-nerve
@@ -135,5 +132,4 @@
     - servers:
       - localhost
       paths:
-      - /monitoring
->>>>>>> e11fab35
+      - /monitoring