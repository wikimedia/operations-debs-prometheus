--- conflicted
+++ resolved
@@ -1,5 +1,3 @@
-<<<<<<< HEAD
-=======
 ## 0.18.0rc1 / 2016-04-07
 
 * [BUGFIX] Fix operator precedence in PromQL
@@ -17,7 +15,6 @@
 * [ENHANCEMENT] Instrument retrieval layer
 * [ENHANCEMENT] Add Go version to `prometheus_build_info` metric
 
->>>>>>> 05204140
 ## 0.17.0 / 2016-03-02
 
 This version no longer works with Alertmanager 0.0.4 and earlier!
