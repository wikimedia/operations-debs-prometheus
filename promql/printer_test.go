// Copyright 2015 The Prometheus Authors
// Licensed under the Apache License, Version 2.0 (the "License");
// you may not use this file except in compliance with the License.
// You may obtain a copy of the License at
//
// http://www.apache.org/licenses/LICENSE-2.0
//
// Unless required by applicable law or agreed to in writing, software
// distributed under the License is distributed on an "AS IS" BASIS,
// WITHOUT WARRANTIES OR CONDITIONS OF ANY KIND, either express or implied.
// See the License for the specific language governing permissions and
// limitations under the License.

package promql

import (
	"testing"
)

func TestExprString(t *testing.T) {
	// A list of valid expressions that are expected to be
	// returned as out when calling String(). If out is empty the output
	// is expected to equal the input.
	inputs := []struct {
		in, out string
	}{
		{
			in: `sum(task:errors:rate10s{job="s"}) BY (code)`,
		},
		{
			in: `sum(task:errors:rate10s{job="s"}) BY (code) KEEP_COMMON`,
		},
		{
<<<<<<< HEAD
=======
			in: `sum(task:errors:rate10s{job="s"}) WITHOUT (instance)`,
		},
		{
>>>>>>> e11fab35
			in: `up > BOOL 0`,
		},
		{
			in: `a OFFSET 1m`,
		},
		{
			in: `a{c="d"}[5m] OFFSET 1m`,
		},
		{
			in: `a[5m] OFFSET 1m`,
		},
	}

	for _, test := range inputs {
		expr, err := ParseExpr(test.in)
		if err != nil {
			t.Fatalf("parsing error for %q: %s", test.in, err)
		}
		exp := test.in
		if test.out != "" {
			exp = test.out
		}
		if expr.String() != exp {
			t.Fatalf("expected %q to be returned as:\n%s\ngot:\n%s\n", test.in, exp, expr.String())
		}
	}
}<|MERGE_RESOLUTION|>--- conflicted
+++ resolved
@@ -31,12 +31,9 @@
 			in: `sum(task:errors:rate10s{job="s"}) BY (code) KEEP_COMMON`,
 		},
 		{
-<<<<<<< HEAD
-=======
 			in: `sum(task:errors:rate10s{job="s"}) WITHOUT (instance)`,
 		},
 		{
->>>>>>> e11fab35
 			in: `up > BOOL 0`,
 		},
 		{
