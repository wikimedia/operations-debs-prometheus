// Copyright 2015 The Prometheus Authors
// Licensed under the Apache License, Version 2.0 (the "License");
// you may not use this file except in compliance with the License.
// You may obtain a copy of the License at
//
// http://www.apache.org/licenses/LICENSE-2.0
//
// Unless required by applicable law or agreed to in writing, software
// distributed under the License is distributed on an "AS IS" BASIS,
// WITHOUT WARRANTIES OR CONDITIONS OF ANY KIND, either express or implied.
// See the License for the specific language governing permissions and
// limitations under the License.

package promql

import (
	"fmt"
	"sort"
	"strings"
	"time"

	"github.com/prometheus/common/model"

	"github.com/prometheus/prometheus/storage/metric"
)

// Tree returns a string of the tree structure of the given node.
func Tree(node Node) string {
	return tree(node, "")
}

func tree(node Node, level string) string {
	if node == nil {
		return fmt.Sprintf("%s |---- %T\n", level, node)
	}
	typs := strings.Split(fmt.Sprintf("%T", node), ".")[1]

	var t string
	// Only print the number of statements for readability.
	if stmts, ok := node.(Statements); ok {
		t = fmt.Sprintf("%s |---- %s :: %d\n", level, typs, len(stmts))
	} else {
		t = fmt.Sprintf("%s |---- %s :: %s\n", level, typs, node)
	}

	level += " · · ·"

	switch n := node.(type) {
	case Statements:
		for _, s := range n {
			t += tree(s, level)
		}
	case *AlertStmt:
		t += tree(n.Expr, level)

	case *EvalStmt:
		t += tree(n.Expr, level)

	case *RecordStmt:
		t += tree(n.Expr, level)

	case Expressions:
		for _, e := range n {
			t += tree(e, level)
		}
	case *AggregateExpr:
		t += tree(n.Expr, level)

	case *BinaryExpr:
		t += tree(n.LHS, level)
		t += tree(n.RHS, level)

	case *Call:
		t += tree(n.Args, level)

	case *ParenExpr:
		t += tree(n.Expr, level)

	case *UnaryExpr:
		t += tree(n.Expr, level)

	case *MatrixSelector, *NumberLiteral, *StringLiteral, *VectorSelector:
		// nothing to do

	default:
		panic("promql.Tree: not all node types covered")
	}
	return t
}

func (stmts Statements) String() (s string) {
	if len(stmts) == 0 {
		return ""
	}
	for _, stmt := range stmts {
		s += stmt.String()
		s += "\n\n"
	}
	return s[:len(s)-2]
}

func (node *AlertStmt) String() string {
	s := fmt.Sprintf("ALERT %s", node.Name)
	s += fmt.Sprintf("\n\tIF %s", node.Expr)
	if node.Duration > 0 {
		s += fmt.Sprintf("\n\tFOR %s", model.Duration(node.Duration))
	}
	if len(node.Labels) > 0 {
		s += fmt.Sprintf("\n\tLABELS %s", node.Labels)
	}
	if len(node.Annotations) > 0 {
		s += fmt.Sprintf("\n\tANNOTATIONS %s", node.Labels)
	}
	return s
}

func (node *EvalStmt) String() string {
	return "EVAL " + node.Expr.String()
}

func (node *RecordStmt) String() string {
	s := fmt.Sprintf("%s%s = %s", node.Name, node.Labels, node.Expr)
	return s
}

func (es Expressions) String() (s string) {
	if len(es) == 0 {
		return ""
	}
	for _, e := range es {
		s += e.String()
		s += ", "
	}
	return s[:len(s)-2]
}

func (node *AggregateExpr) String() string {
	aggrString := fmt.Sprintf("%s(%s)", node.Op, node.Expr)
	if len(node.Grouping) > 0 {
		var format string
		if node.Without {
			format = "%s WITHOUT (%s)"
		} else {
			format = "%s BY (%s)"
		}
		if node.KeepExtraLabels {
			format += " KEEP_COMMON"
		}
		return fmt.Sprintf(format, aggrString, node.Grouping)
	}
	return aggrString
}

func (node *BinaryExpr) String() string {
	returnBool := ""
	if node.ReturnBool {
		returnBool = " BOOL"
	}

	matching := ""
	vm := node.VectorMatching
	if vm != nil && len(vm.On) > 0 {
		matching = fmt.Sprintf(" ON(%s)", vm.On)
		if vm.Card == CardManyToOne {
			matching += fmt.Sprintf(" GROUP_LEFT(%s)", vm.Include)
		}
		if vm.Card == CardOneToMany {
			matching += fmt.Sprintf(" GROUP_RIGHT(%s)", vm.Include)
		}
	}
	return fmt.Sprintf("%s %s%s%s %s", node.LHS, node.Op, returnBool, matching, node.RHS)
}

func (node *Call) String() string {
	return fmt.Sprintf("%s(%s)", node.Func.Name, node.Args)
}

func (node *MatrixSelector) String() string {
	vecSelector := &VectorSelector{
		Name:          node.Name,
		LabelMatchers: node.LabelMatchers,
	}
	offset := ""
	if node.Offset != time.Duration(0) {
<<<<<<< HEAD
		offset = fmt.Sprintf(" OFFSET %s", strutil.DurationToString(node.Offset))
	}
	return fmt.Sprintf("%s[%s]%s", vecSelector.String(), strutil.DurationToString(node.Range), offset)
=======
		offset = fmt.Sprintf(" OFFSET %s", model.Duration(node.Offset))
	}
	return fmt.Sprintf("%s[%s]%s", vecSelector.String(), model.Duration(node.Range), offset)
>>>>>>> e11fab35
}

func (node *NumberLiteral) String() string {
	return fmt.Sprint(node.Val)
}

func (node *ParenExpr) String() string {
	return fmt.Sprintf("(%s)", node.Expr)
}

func (node *StringLiteral) String() string {
	return fmt.Sprintf("%q", node.Val)
}

func (node *UnaryExpr) String() string {
	return fmt.Sprintf("%s%s", node.Op, node.Expr)
}

func (node *VectorSelector) String() string {
	labelStrings := make([]string, 0, len(node.LabelMatchers)-1)
	for _, matcher := range node.LabelMatchers {
		// Only include the __name__ label if its no equality matching.
		if matcher.Name == model.MetricNameLabel && matcher.Type == metric.Equal {
			continue
		}
		labelStrings = append(labelStrings, matcher.String())
	}
	offset := ""
	if node.Offset != time.Duration(0) {
<<<<<<< HEAD
		offset = fmt.Sprintf(" OFFSET %s", strutil.DurationToString(node.Offset))
=======
		offset = fmt.Sprintf(" OFFSET %s", model.Duration(node.Offset))
>>>>>>> e11fab35
	}

	if len(labelStrings) == 0 {
		return fmt.Sprintf("%s%s", node.Name, offset)
	}
	sort.Strings(labelStrings)
	return fmt.Sprintf("%s{%s}%s", node.Name, strings.Join(labelStrings, ","), offset)
}<|MERGE_RESOLUTION|>--- conflicted
+++ resolved
@@ -182,15 +182,9 @@
 	}
 	offset := ""
 	if node.Offset != time.Duration(0) {
-<<<<<<< HEAD
-		offset = fmt.Sprintf(" OFFSET %s", strutil.DurationToString(node.Offset))
-	}
-	return fmt.Sprintf("%s[%s]%s", vecSelector.String(), strutil.DurationToString(node.Range), offset)
-=======
 		offset = fmt.Sprintf(" OFFSET %s", model.Duration(node.Offset))
 	}
 	return fmt.Sprintf("%s[%s]%s", vecSelector.String(), model.Duration(node.Range), offset)
->>>>>>> e11fab35
 }
 
 func (node *NumberLiteral) String() string {
@@ -220,11 +214,7 @@
 	}
 	offset := ""
 	if node.Offset != time.Duration(0) {
-<<<<<<< HEAD
-		offset = fmt.Sprintf(" OFFSET %s", strutil.DurationToString(node.Offset))
-=======
 		offset = fmt.Sprintf(" OFFSET %s", model.Duration(node.Offset))
->>>>>>> e11fab35
 	}
 
 	if len(labelStrings) == 0 {
