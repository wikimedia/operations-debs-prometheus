// Copyright 2015 The Prometheus Authors
// Licensed under the Apache License, Version 2.0 (the "License");
// you may not use this file except in compliance with the License.
// You may obtain a copy of the License at
//
// http://www.apache.org/licenses/LICENSE-2.0
//
// Unless required by applicable law or agreed to in writing, software
// distributed under the License is distributed on an "AS IS" BASIS,
// WITHOUT WARRANTIES OR CONDITIONS OF ANY KIND, either express or implied.
// See the License for the specific language governing permissions and
// limitations under the License.

package promql

import (
	"fmt"
	"strings"
	"unicode"
	"unicode/utf8"
)

// item represents a token or text string returned from the scanner.
type item struct {
	typ itemType // The type of this item.
	pos Pos      // The starting position, in bytes, of this item in the input string.
	val string   // The value of this item.
}

// String returns a descriptive string for the item.
func (i item) String() string {
	switch {
	case i.typ == itemEOF:
		return "EOF"
	case i.typ == itemError:
		return i.val
	case i.typ == itemIdentifier || i.typ == itemMetricIdentifier:
		return fmt.Sprintf("%q", i.val)
	case i.typ.isKeyword():
		return fmt.Sprintf("<%s>", i.val)
	case i.typ.isOperator():
		return fmt.Sprintf("<op:%s>", i.val)
	case i.typ.isAggregator():
		return fmt.Sprintf("<aggr:%s>", i.val)
	case len(i.val) > 10:
		return fmt.Sprintf("%.10q...", i.val)
	}
	return fmt.Sprintf("%q", i.val)
}

// isOperator returns true if the item corresponds to a logical or arithmetic operator.
// Returns false otherwise.
func (i itemType) isOperator() bool { return i > operatorsStart && i < operatorsEnd }

// isAggregator returns true if the item belongs to the aggregator functions.
// Returns false otherwise
func (i itemType) isAggregator() bool { return i > aggregatorsStart && i < aggregatorsEnd }

// isKeyword returns true if the item corresponds to a keyword.
// Returns false otherwise.
func (i itemType) isKeyword() bool { return i > keywordsStart && i < keywordsEnd }

// isCompairsonOperator returns true if the item corresponds to a comparison operator.
// Returns false otherwise.
func (i itemType) isComparisonOperator() bool {
	switch i {
	case itemEQL, itemNEQ, itemLTE, itemLSS, itemGTE, itemGTR:
		return true
	default:
		return false
	}
}

// Constants for operator precedence in expressions.
//
const LowestPrec = 0 // Non-operators.

// Precedence returns the operator precedence of the binary
// operator op. If op is not a binary operator, the result
// is LowestPrec.
func (i itemType) precedence() int {
	switch i {
	case itemLOR:
		return 1
	case itemLAND:
		return 2
	case itemEQL, itemNEQ, itemLTE, itemLSS, itemGTE, itemGTR:
		return 3
	case itemADD, itemSUB:
		return 4
	case itemMUL, itemDIV, itemMOD:
		return 5
	default:
		return LowestPrec
	}
}

type itemType int

const (
	itemError itemType = iota // Error occurred, value is error message
	itemEOF
	itemComment
	itemIdentifier
	itemMetricIdentifier
	itemLeftParen
	itemRightParen
	itemLeftBrace
	itemRightBrace
	itemLeftBracket
	itemRightBracket
	itemComma
	itemAssign
	itemSemicolon
	itemString
	itemNumber
	itemDuration
	itemBlank
	itemTimes

	operatorsStart
	// Operators.
	itemSUB
	itemADD
	itemMUL
	itemMOD
	itemDIV
	itemLAND
	itemLOR
	itemEQL
	itemNEQ
	itemLTE
	itemLSS
	itemGTE
	itemGTR
	itemEQLRegex
	itemNEQRegex
	operatorsEnd

	aggregatorsStart
	// Aggregators.
	itemAvg
	itemCount
	itemSum
	itemMin
	itemMax
	itemStddev
	itemStdvar
	aggregatorsEnd

	keywordsStart
	// Keywords.
	itemAlert
	itemIf
	itemFor
	itemLabels
	itemAnnotations
	itemKeepCommon
	itemOffset
	itemBy
	itemWithout
	itemOn
	itemGroupLeft
	itemGroupRight
	itemBool
<<<<<<< HEAD
=======
	// Old alerting syntax
	itemWith
	itemSummary
	itemRunbook
	itemDescription
>>>>>>> e11fab35
	keywordsEnd
)

var key = map[string]itemType{
	// Operators.
	"and": itemLAND,
	"or":  itemLOR,

	// Aggregators.
	"sum":    itemSum,
	"avg":    itemAvg,
	"count":  itemCount,
	"min":    itemMin,
	"max":    itemMax,
	"stddev": itemStddev,
	"stdvar": itemStdvar,

	// Keywords.
	"alert":         itemAlert,
	"if":            itemIf,
	"for":           itemFor,
	"labels":        itemLabels,
	"annotations":   itemAnnotations,
	"offset":        itemOffset,
	"by":            itemBy,
	"without":       itemWithout,
	"keeping_extra": itemKeepCommon,
	"keep_common":   itemKeepCommon,
	"on":            itemOn,
	"group_left":    itemGroupLeft,
	"group_right":   itemGroupRight,
	"bool":          itemBool,
<<<<<<< HEAD
=======

	// Old alerting syntax.
	"with":        itemWith,
	"summary":     itemSummary,
	"runbook":     itemRunbook,
	"description": itemDescription,
>>>>>>> e11fab35
}

// These are the default string representations for common items. It does not
// imply that those are the only character sequences that can be lexed to such an item.
var itemTypeStr = map[itemType]string{
	itemLeftParen:    "(",
	itemRightParen:   ")",
	itemLeftBrace:    "{",
	itemRightBrace:   "}",
	itemLeftBracket:  "[",
	itemRightBracket: "]",
	itemComma:        ",",
	itemAssign:       "=",
	itemSemicolon:    ";",
	itemBlank:        "_",
	itemTimes:        "x",

	itemSUB:      "-",
	itemADD:      "+",
	itemMUL:      "*",
	itemMOD:      "%",
	itemDIV:      "/",
	itemEQL:      "==",
	itemNEQ:      "!=",
	itemLTE:      "<=",
	itemLSS:      "<",
	itemGTE:      ">=",
	itemGTR:      ">",
	itemEQLRegex: "=~",
	itemNEQRegex: "!~",
}

func init() {
	// Add keywords to item type strings.
	for s, ty := range key {
		itemTypeStr[ty] = s
	}
	// Special numbers.
	key["inf"] = itemNumber
	key["nan"] = itemNumber
}

func (i itemType) String() string {
	if s, ok := itemTypeStr[i]; ok {
		return s
	}
	return fmt.Sprintf("<item %d>", i)
}

func (i item) desc() string {
	if _, ok := itemTypeStr[i.typ]; ok {
		return i.String()
	}
	if i.typ == itemEOF {
		return i.typ.desc()
	}
	return fmt.Sprintf("%s %s", i.typ.desc(), i)
}

func (i itemType) desc() string {
	switch i {
	case itemError:
		return "error"
	case itemEOF:
		return "end of input"
	case itemComment:
		return "comment"
	case itemIdentifier:
		return "identifier"
	case itemMetricIdentifier:
		return "metric identifier"
	case itemString:
		return "string"
	case itemNumber:
		return "number"
	case itemDuration:
		return "duration"
	}
	return fmt.Sprintf("%q", i)
}

const eof = -1

// stateFn represents the state of the scanner as a function that returns the next state.
type stateFn func(*lexer) stateFn

// Pos is the position in a string.
type Pos int

// lexer holds the state of the scanner.
type lexer struct {
	input   string    // The string being scanned.
	state   stateFn   // The next lexing function to enter.
	pos     Pos       // Current position in the input.
	start   Pos       // Start position of this item.
	width   Pos       // Width of last rune read from input.
	lastPos Pos       // Position of most recent item returned by nextItem.
	items   chan item // Channel of scanned items.

	parenDepth  int  // Nesting depth of ( ) exprs.
	braceOpen   bool // Whether a { is opened.
	bracketOpen bool // Whether a [ is opened.
	stringOpen  rune // Quote rune of the string currently being read.

	// seriesDesc is set when a series description for the testing
	// language is lexed.
	seriesDesc bool
}

// next returns the next rune in the input.
func (l *lexer) next() rune {
	if int(l.pos) >= len(l.input) {
		l.width = 0
		return eof
	}
	r, w := utf8.DecodeRuneInString(l.input[l.pos:])
	l.width = Pos(w)
	l.pos += l.width
	return r
}

// peek returns but does not consume the next rune in the input.
func (l *lexer) peek() rune {
	r := l.next()
	l.backup()
	return r
}

// backup steps back one rune. Can only be called once per call of next.
func (l *lexer) backup() {
	l.pos -= l.width
}

// emit passes an item back to the client.
func (l *lexer) emit(t itemType) {
	l.items <- item{t, l.start, l.input[l.start:l.pos]}
	l.start = l.pos
}

// ignore skips over the pending input before this point.
func (l *lexer) ignore() {
	l.start = l.pos
}

// accept consumes the next rune if it's from the valid set.
func (l *lexer) accept(valid string) bool {
	if strings.IndexRune(valid, l.next()) >= 0 {
		return true
	}
	l.backup()
	return false
}

// acceptRun consumes a run of runes from the valid set.
func (l *lexer) acceptRun(valid string) {
	for strings.IndexRune(valid, l.next()) >= 0 {
		// consume
	}
	l.backup()
}

// lineNumber reports which line we're on, based on the position of
// the previous item returned by nextItem. Doing it this way
// means we don't have to worry about peek double counting.
func (l *lexer) lineNumber() int {
	return 1 + strings.Count(l.input[:l.lastPos], "\n")
}

// linePosition reports at which character in the current line
// we are on.
func (l *lexer) linePosition() int {
	lb := strings.LastIndex(l.input[:l.lastPos], "\n")
	if lb == -1 {
		return 1 + int(l.lastPos)
	}
	return 1 + int(l.lastPos) - lb
}

// errorf returns an error token and terminates the scan by passing
// back a nil pointer that will be the next state, terminating l.nextItem.
func (l *lexer) errorf(format string, args ...interface{}) stateFn {
	l.items <- item{itemError, l.start, fmt.Sprintf(format, args...)}
	return nil
}

// nextItem returns the next item from the input.
func (l *lexer) nextItem() item {
	item := <-l.items
	l.lastPos = item.pos
	return item
}

// lex creates a new scanner for the input string.
func lex(input string) *lexer {
	l := &lexer{
		input: input,
		items: make(chan item),
	}
	go l.run()
	return l
}

// run runs the state machine for the lexer.
func (l *lexer) run() {
	for l.state = lexStatements; l.state != nil; {
		l.state = l.state(l)
	}
	close(l.items)
}

// lineComment is the character that starts a line comment.
const lineComment = "#"

// lexStatements is the top-level state for lexing.
func lexStatements(l *lexer) stateFn {
	if l.braceOpen {
		return lexInsideBraces
	}
	if strings.HasPrefix(l.input[l.pos:], lineComment) {
		return lexLineComment
	}

	switch r := l.next(); {
	case r == eof:
		if l.parenDepth != 0 {
			return l.errorf("unclosed left parenthesis")
		} else if l.bracketOpen {
			return l.errorf("unclosed left bracket")
		}
		l.emit(itemEOF)
		return nil
	case r == ',':
		l.emit(itemComma)
	case isSpace(r):
		return lexSpace
	case r == '*':
		l.emit(itemMUL)
	case r == '/':
		l.emit(itemDIV)
	case r == '%':
		l.emit(itemMOD)
	case r == '+':
		l.emit(itemADD)
	case r == '-':
		l.emit(itemSUB)
	case r == '=':
		if t := l.peek(); t == '=' {
			l.next()
			l.emit(itemEQL)
		} else if t == '~' {
			return l.errorf("unexpected character after '=': %q", t)
		} else {
			l.emit(itemAssign)
		}
	case r == '!':
		if t := l.next(); t == '=' {
			l.emit(itemNEQ)
		} else {
			return l.errorf("unexpected character after '!': %q", t)
		}
	case r == '<':
		if t := l.peek(); t == '=' {
			l.next()
			l.emit(itemLTE)
		} else {
			l.emit(itemLSS)
		}
	case r == '>':
		if t := l.peek(); t == '=' {
			l.next()
			l.emit(itemGTE)
		} else {
			l.emit(itemGTR)
		}
	case isDigit(r) || (r == '.' && isDigit(l.peek())):
		l.backup()
		return lexNumberOrDuration
	case r == '"' || r == '\'':
		l.stringOpen = r
		return lexString
	case r == '`':
		l.stringOpen = r
		return lexRawString
	case isAlpha(r) || r == ':':
		l.backup()
		return lexKeywordOrIdentifier
	case r == '(':
		l.emit(itemLeftParen)
		l.parenDepth++
		return lexStatements
	case r == ')':
		l.emit(itemRightParen)
		l.parenDepth--
		if l.parenDepth < 0 {
			return l.errorf("unexpected right parenthesis %q", r)
		}
		return lexStatements
	case r == '{':
		l.emit(itemLeftBrace)
		l.braceOpen = true
		return lexInsideBraces(l)
	case r == '[':
		if l.bracketOpen {
			return l.errorf("unexpected left bracket %q", r)
		}
		l.emit(itemLeftBracket)
		l.bracketOpen = true
		return lexDuration
	case r == ']':
		if !l.bracketOpen {
			return l.errorf("unexpected right bracket %q", r)
		}
		l.emit(itemRightBracket)
		l.bracketOpen = false

	default:
		return l.errorf("unexpected character: %q", r)
	}
	return lexStatements
}

// lexInsideBraces scans the inside of a vector selector. Keywords are ignored and
// scanned as identifiers.
func lexInsideBraces(l *lexer) stateFn {
	if strings.HasPrefix(l.input[l.pos:], lineComment) {
		return lexLineComment
	}

	switch r := l.next(); {
	case r == eof:
		return l.errorf("unexpected end of input inside braces")
	case isSpace(r):
		return lexSpace
	case isAlpha(r):
		l.backup()
		return lexIdentifier
	case r == ',':
		l.emit(itemComma)
	case r == '"' || r == '\'':
		l.stringOpen = r
		return lexString
	case r == '`':
		l.stringOpen = r
		return lexRawString
	case r == '=':
		if l.next() == '~' {
			l.emit(itemEQLRegex)
			break
		}
		l.backup()
		l.emit(itemEQL)
	case r == '!':
		switch nr := l.next(); {
		case nr == '~':
			l.emit(itemNEQRegex)
		case nr == '=':
			l.emit(itemNEQ)
		default:
			return l.errorf("unexpected character after '!' inside braces: %q", nr)
		}
	case r == '{':
		return l.errorf("unexpected left brace %q", r)
	case r == '}':
		l.emit(itemRightBrace)
		l.braceOpen = false

		if l.seriesDesc {
			return lexValueSequence
		}
		return lexStatements
	default:
		return l.errorf("unexpected character inside braces: %q", r)
	}
	return lexInsideBraces
}

// lexValueSequence scans a value sequence of a series description.
func lexValueSequence(l *lexer) stateFn {
	switch r := l.next(); {
	case r == eof:
		return lexStatements
	case isSpace(r):
		lexSpace(l)
	case r == '+':
		l.emit(itemADD)
	case r == '-':
		l.emit(itemSUB)
	case r == 'x':
		l.emit(itemTimes)
	case r == '_':
		l.emit(itemBlank)
	case isDigit(r) || (r == '.' && isDigit(l.peek())):
		l.backup()
		lexNumber(l)
	case isAlpha(r):
		l.backup()
		// We might lex invalid items here but this will be caught by the parser.
		return lexKeywordOrIdentifier
	default:
		return l.errorf("unexpected character in series sequence: %q", r)
	}
	return lexValueSequence
}

// lexEscape scans a string escape sequence. The initial escaping character (\)
// has already been seen.
//
// NOTE: This function as well as the helper function digitVal() and associated
// tests have been adapted from the corresponding functions in the "go/scanner"
// package of the Go standard library to work for Prometheus-style strings.
// None of the actual escaping/quoting logic was changed in this function - it
// was only modified to integrate with our lexer.
func lexEscape(l *lexer) {
	var n int
	var base, max uint32

	ch := l.next()
	switch ch {
	case 'a', 'b', 'f', 'n', 'r', 't', 'v', '\\', l.stringOpen:
		return
	case '0', '1', '2', '3', '4', '5', '6', '7':
		n, base, max = 3, 8, 255
	case 'x':
		ch = l.next()
		n, base, max = 2, 16, 255
	case 'u':
		ch = l.next()
		n, base, max = 4, 16, unicode.MaxRune
	case 'U':
		ch = l.next()
		n, base, max = 8, 16, unicode.MaxRune
	case eof:
		l.errorf("escape sequence not terminated")
	default:
		l.errorf("unknown escape sequence %#U", ch)
	}

	var x uint32
	for n > 0 {
		d := uint32(digitVal(ch))
		if d >= base {
			if ch == eof {
				l.errorf("escape sequence not terminated")
			}
			l.errorf("illegal character %#U in escape sequence", ch)
		}
		x = x*base + d
		ch = l.next()
		n--
	}

	if x > max || 0xD800 <= x && x < 0xE000 {
		l.errorf("escape sequence is an invalid Unicode code point")
	}
}

// digitVal returns the digit value of a rune or 16 in case the rune does not
// represent a valid digit.
func digitVal(ch rune) int {
	switch {
	case '0' <= ch && ch <= '9':
		return int(ch - '0')
	case 'a' <= ch && ch <= 'f':
		return int(ch - 'a' + 10)
	case 'A' <= ch && ch <= 'F':
		return int(ch - 'A' + 10)
	}
	return 16 // Larger than any legal digit val.
}

// lexString scans a quoted string. The initial quote has already been seen.
func lexString(l *lexer) stateFn {
Loop:
	for {
		switch l.next() {
		case '\\':
			lexEscape(l)
		case eof, '\n':
			return l.errorf("unterminated quoted string")
		case l.stringOpen:
			break Loop
		}
	}
	l.emit(itemString)
	return lexStatements
}

// lexRawString scans a raw quoted string. The initial quote has already been seen.
func lexRawString(l *lexer) stateFn {
Loop:
	for {
		switch l.next() {
		case eof:
			return l.errorf("unterminated raw string")
		case l.stringOpen:
			break Loop
		}
	}
	l.emit(itemString)
	return lexStatements
}

// lexSpace scans a run of space characters. One space has already been seen.
func lexSpace(l *lexer) stateFn {
	for isSpace(l.peek()) {
		l.next()
	}
	l.ignore()
	return lexStatements
}

// lexLineComment scans a line comment. Left comment marker is known to be present.
func lexLineComment(l *lexer) stateFn {
	l.pos += Pos(len(lineComment))
	for r := l.next(); !isEndOfLine(r) && r != eof; {
		r = l.next()
	}
	l.backup()
	l.emit(itemComment)
	return lexStatements
}

func lexDuration(l *lexer) stateFn {
	if l.scanNumber() {
		return l.errorf("missing unit character in duration")
	}
	// Next two chars must be a valid unit and a non-alphanumeric.
	if l.accept("smhdwy") {
		if isAlphaNumeric(l.next()) {
			return l.errorf("bad duration syntax: %q", l.input[l.start:l.pos])
		}
		l.backup()
		l.emit(itemDuration)
		return lexStatements
	}
	return l.errorf("bad duration syntax: %q", l.input[l.start:l.pos])
}

// lexNumber scans a number: decimal, hex, oct or float.
func lexNumber(l *lexer) stateFn {
	if !l.scanNumber() {
		return l.errorf("bad number syntax: %q", l.input[l.start:l.pos])
	}
	l.emit(itemNumber)
	return lexStatements
}

// lexNumberOrDuration scans a number or a duration item.
func lexNumberOrDuration(l *lexer) stateFn {
	if l.scanNumber() {
		l.emit(itemNumber)
		return lexStatements
	}
	// Next two chars must be a valid unit and a non-alphanumeric.
	if l.accept("smhdwy") {
		if isAlphaNumeric(l.next()) {
			return l.errorf("bad number or duration syntax: %q", l.input[l.start:l.pos])
		}
		l.backup()
		l.emit(itemDuration)
		return lexStatements
	}
	return l.errorf("bad number or duration syntax: %q", l.input[l.start:l.pos])
}

// scanNumber scans numbers of different formats. The scanned item is
// not necessarily a valid number. This case is caught by the parser.
func (l *lexer) scanNumber() bool {
	digits := "0123456789"
	// Disallow hexadecimal in series descriptions as the syntax is ambiguous.
	if !l.seriesDesc && l.accept("0") && l.accept("xX") {
		digits = "0123456789abcdefABCDEF"
	}
	l.acceptRun(digits)
	if l.accept(".") {
		l.acceptRun(digits)
	}
	if l.accept("eE") {
		l.accept("+-")
		l.acceptRun("0123456789")
	}
	// Next thing must not be alphanumeric unless it's the times token
	// for series repetitions.
	if r := l.peek(); (l.seriesDesc && r == 'x') || !isAlphaNumeric(r) {
		return true
	}
	return false
}

// lexIdentifier scans an alphanumeric identifier. The next character
// is known to be a letter.
func lexIdentifier(l *lexer) stateFn {
	for isAlphaNumeric(l.next()) {
		// absorb
	}
	l.backup()
	l.emit(itemIdentifier)
	return lexStatements
}

// lexKeywordOrIdentifier scans an alphanumeric identifier which may contain
// a colon rune. If the identifier is a keyword the respective keyword item
// is scanned.
func lexKeywordOrIdentifier(l *lexer) stateFn {
Loop:
	for {
		switch r := l.next(); {
		case isAlphaNumeric(r) || r == ':':
			// absorb.
		default:
			l.backup()
			word := l.input[l.start:l.pos]
			if kw, ok := key[strings.ToLower(word)]; ok {
				l.emit(kw)
			} else if !strings.Contains(word, ":") {
				l.emit(itemIdentifier)
			} else {
				l.emit(itemMetricIdentifier)
			}
			break Loop
		}
	}
	if l.seriesDesc && l.peek() != '{' {
		return lexValueSequence
	}
	return lexStatements
}

func isSpace(r rune) bool {
	return r == ' ' || r == '\t' || r == '\n' || r == '\r'
}

// isEndOfLine reports whether r is an end-of-line character.
func isEndOfLine(r rune) bool {
	return r == '\r' || r == '\n'
}

// isAlphaNumeric reports whether r is an alphabetic, digit, or underscore.
func isAlphaNumeric(r rune) bool {
	return isAlpha(r) || isDigit(r)
}

// isDigit reports whether r is a digit. Note: we cannot use unicode.IsDigit()
// instead because that also classifies non-Latin digits as digits. See
// https://github.com/prometheus/prometheus/issues/939.
func isDigit(r rune) bool {
	return '0' <= r && r <= '9'
}

// isAlpha reports whether r is an alphabetic or underscore.
func isAlpha(r rune) bool {
	return r == '_' || ('a' <= r && r <= 'z') || ('A' <= r && r <= 'Z')
}<|MERGE_RESOLUTION|>--- conflicted
+++ resolved
@@ -163,14 +163,11 @@
 	itemGroupLeft
 	itemGroupRight
 	itemBool
-<<<<<<< HEAD
-=======
 	// Old alerting syntax
 	itemWith
 	itemSummary
 	itemRunbook
 	itemDescription
->>>>>>> e11fab35
 	keywordsEnd
 )
 
@@ -203,15 +200,12 @@
 	"group_left":    itemGroupLeft,
 	"group_right":   itemGroupRight,
 	"bool":          itemBool,
-<<<<<<< HEAD
-=======
 
 	// Old alerting syntax.
 	"with":        itemWith,
 	"summary":     itemSummary,
 	"runbook":     itemRunbook,
 	"description": itemDescription,
->>>>>>> e11fab35
 }
 
 // These are the default string representations for common items. It does not
