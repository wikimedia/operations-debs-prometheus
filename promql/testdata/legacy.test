--- conflicted
+++ resolved
@@ -88,11 +88,7 @@
 
 # Single-letter label names and values.
 eval instant at 50m x{y="testvalue"}
-<<<<<<< HEAD
-	x{y="testvalue"} 100 
-=======
 	x{y="testvalue"} 100
->>>>>>> 05204140
 
 
 # Deltas should be adjusted for target interval vs. samples under target interval.
@@ -280,121 +276,10 @@
 
 
 eval instant at 50m {job=~".+-server", job!~"api-.+"}
-<<<<<<< HEAD
-	http_requests{group="canary", instance="0", job="app-server"} 700 
-	http_requests{group="canary", instance="1", job="app-server"} 800 
-	http_requests{group="production", instance="0", job="app-server"} 500 
-	http_requests{group="production", instance="1", job="app-server"} 600 
-
-eval instant at 50m http_requests{group="canary"} and http_requests{instance="0"}
-	http_requests{group="canary", instance="0", job="api-server"} 300 
-	http_requests{group="canary", instance="0", job="app-server"} 700 
-
-eval instant at 50m (http_requests{group="canary"} + 1) and http_requests{instance="0"}
-	{group="canary", instance="0", job="api-server"} 301 
-	{group="canary", instance="0", job="app-server"} 701 
-
-eval instant at 50m (http_requests{group="canary"} + 1) and on(instance, job) http_requests{instance="0", group="production"}
-	{group="canary", instance="0", job="api-server"} 301 
-	{group="canary", instance="0", job="app-server"} 701 
-
-eval instant at 50m (http_requests{group="canary"} + 1) and on(instance) http_requests{instance="0", group="production"}
-	{group="canary", instance="0", job="api-server"} 301 
-	{group="canary", instance="0", job="app-server"} 701 
-
-eval instant at 50m http_requests{group="canary"} or http_requests{group="production"}
-	http_requests{group="canary", instance="0", job="api-server"} 300 
-	http_requests{group="canary", instance="0", job="app-server"} 700 
-	http_requests{group="canary", instance="1", job="api-server"} 400 
-	http_requests{group="canary", instance="1", job="app-server"} 800 
-	http_requests{group="production", instance="0", job="api-server"} 100 
-	http_requests{group="production", instance="0", job="app-server"} 500 
-	http_requests{group="production", instance="1", job="api-server"} 200 
-	http_requests{group="production", instance="1", job="app-server"} 600 
-
-# On overlap the rhs samples must be dropped.
-eval instant at 50m (http_requests{group="canary"} + 1) or http_requests{instance="1"}
-	{group="canary", instance="0", job="api-server"} 301 
-	{group="canary", instance="0", job="app-server"} 701 
-	{group="canary", instance="1", job="api-server"} 401 
-	{group="canary", instance="1", job="app-server"} 801 
-	http_requests{group="production", instance="1", job="api-server"} 200 
-	http_requests{group="production", instance="1", job="app-server"} 600 
-
-# Matching only on instance excludes everything that has instance=0/1 but includes
-# entries without the instance label.
-eval instant at 50m (http_requests{group="canary"} + 1) or on(instance) (http_requests or cpu_count or vector_matching_a)
-	{group="canary", instance="0", job="api-server"} 301 
-	{group="canary", instance="0", job="app-server"} 701 
-	{group="canary", instance="1", job="api-server"} 401 
-	{group="canary", instance="1", job="app-server"} 801 
-	vector_matching_a{l="x"} 10 
-	vector_matching_a{l="y"} 20 
-
-eval instant at 50m http_requests{group="canary"} / on(instance,job) http_requests{group="production"}
-	{instance="0", job="api-server"} 3 
-	{instance="0", job="app-server"} 1.4 
-	{instance="1", job="api-server"} 2 
-	{instance="1", job="app-server"} 1.3333333333333333 
-
-# Include labels must guarantee uniquely identifiable time series.
-eval_fail instant at 50m http_requests{group="production"} / on(instance) group_left(group) cpu_count{type="smp"}
-
-# Many-to-many matching is not allowed.
-eval_fail instant at 50m http_requests{group="production"} / on(instance) group_left(job,type) cpu_count
-
-# Many-to-one matching must be explicit.
-eval_fail instant at 50m http_requests{group="production"} / on(instance) cpu_count{type="smp"}
-
-eval instant at 50m http_requests{group="production"} / on(instance) group_left(job) cpu_count{type="smp"}
-	{instance="1", job="api-server"} 1 
-	{instance="0", job="app-server"} 5 
-	{instance="1", job="app-server"} 3 
-	{instance="0", job="api-server"} 1 
-
-# Ensure sidedness of grouping preserves operand sides.
-eval instant at 50m cpu_count{type="smp"} / on(instance) group_right(job) http_requests{group="production"}
-	{instance="1", job="app-server"} 0.3333333333333333 
-	{instance="0", job="app-server"} 0.2 
-	{instance="1", job="api-server"} 1 
-	{instance="0", job="api-server"} 1 
-
-# Include labels from both sides.
-eval instant at 50m http_requests{group="production"} / on(instance) group_left(job) cpu_count{type="smp"}
-	{instance="1", job="api-server"} 1 
-	{instance="0", job="app-server"} 5 
-	{instance="1", job="app-server"} 3 
-	{instance="0", job="api-server"} 1 
-
-eval instant at 50m http_requests{group="production"} < on(instance,job) http_requests{group="canary"}
-	{instance="1", job="app-server"} 600 
-	{instance="0", job="app-server"} 500 
-	{instance="1", job="api-server"} 200 
-	{instance="0", job="api-server"} 100 
-
-
-eval instant at 50m http_requests{group="production"} > on(instance,job) http_requests{group="canary"}
-	# no output
-
-eval instant at 50m http_requests{group="production"} == on(instance,job) http_requests{group="canary"}
-	# no output
-
-eval instant at 50m http_requests > on(instance) group_left(group,job) cpu_count{type="smp"}
-	{group="canary", instance="0", job="app-server"} 700 
-	{group="canary", instance="1", job="app-server"} 800 
-	{group="canary", instance="0", job="api-server"} 300 
-	{group="canary", instance="1", job="api-server"} 400 
-	{group="production", instance="0", job="app-server"} 500 
-	{group="production", instance="1", job="app-server"} 600 
-
-eval instant at 50m {l="x"} + on(__name__) {l="y"}
-	vector_matching_a 30 
-=======
 	http_requests{group="canary", instance="0", job="app-server"} 700
 	http_requests{group="canary", instance="1", job="app-server"} 800
 	http_requests{group="production", instance="0", job="app-server"} 500
 	http_requests{group="production", instance="1", job="app-server"} 600
->>>>>>> 05204140
 
 eval instant at 50m absent(nonexistent)
 	{} 1
@@ -417,13 +302,8 @@
 	http_requests{group="production", instance="1", job="api-server"} 180
 
 eval instant at 50m rate(http_requests{group="production",job="api-server"}[10m] offset 5m)
-<<<<<<< HEAD
-	{group="production", instance="0", job="api-server"} 0.03333333333333333 
-	{group="production", instance="1", job="api-server"} 0.06666666666666667 
-=======
 	{group="production", instance="0", job="api-server"} 0.03333333333333333
 	{group="production", instance="1", job="api-server"} 0.06666666666666667
->>>>>>> 05204140
 
 eval instant at 50m http_requests{group="canary", instance="0", job="api-server"} / 0
 	{group="canary", instance="0", job="api-server"} +Inf
@@ -490,13 +370,8 @@
 	{l="x"} -Inf
 
 eval instant at 50m log10(vector_matching_a - 20)
-<<<<<<< HEAD
-	{l="x"} NaN 
-	{l="y"} -Inf 
-=======
 	{l="x"} NaN
 	{l="y"} -Inf
->>>>>>> 05204140
 
 
 # Matrix tests.
