--- conflicted
+++ resolved
@@ -288,11 +288,7 @@
 	// Test that targets without host:port addresses are dropped.
 	testJob3 := &config.ScrapeConfig{
 		JobName:        "test_job1",
-<<<<<<< HEAD
-		ScrapeInterval: config.Duration(1 * time.Minute),
-=======
 		ScrapeInterval: model.Duration(1 * time.Minute),
->>>>>>> e11fab35
 		TargetGroups: []*config.TargetGroup{{
 			Targets: []model.LabelSet{
 				{model.AddressLabel: "example.net:80"},
