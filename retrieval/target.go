// Copyright 2013 The Prometheus Authors
// Licensed under the Apache License, Version 2.0 (the "License");
// you may not use this file except in compliance with the License.
// You may obtain a copy of the License at
//
// http://www.apache.org/licenses/LICENSE-2.0
//
// Unless required by applicable law or agreed to in writing, software
// distributed under the License is distributed on an "AS IS" BASIS,
// WITHOUT WARRANTIES OR CONDITIONS OF ANY KIND, either express or implied.
// See the License for the specific language governing permissions and
// limitations under the License.

package retrieval

import (
	"errors"
	"fmt"
	"io"
	"io/ioutil"
	"math/rand"
	"net/http"
	"net/url"
	"strings"
	"sync"
	"time"

	"github.com/prometheus/client_golang/prometheus"
	"github.com/prometheus/common/expfmt"
	"github.com/prometheus/common/log"
	"github.com/prometheus/common/model"

	"github.com/prometheus/prometheus/config"
	"github.com/prometheus/prometheus/storage"
	"github.com/prometheus/prometheus/storage/local"
	"github.com/prometheus/prometheus/util/httputil"
)

const (
	scrapeHealthMetricName   = "up"
	scrapeDurationMetricName = "scrape_duration_seconds"

	// Capacity of the channel to buffer samples during ingestion.
	ingestedSamplesCap = 256

	// Constants for instrumentation.
	namespace = "prometheus"
	interval  = "interval"
)

var (
	errSkippedScrape = errors.New("scrape skipped due to throttled ingestion")

	targetIntervalLength = prometheus.NewSummaryVec(
		prometheus.SummaryOpts{
			Namespace:  namespace,
			Name:       "target_interval_length_seconds",
			Help:       "Actual intervals between scrapes.",
			Objectives: map[float64]float64{0.01: 0.001, 0.05: 0.005, 0.5: 0.05, 0.90: 0.01, 0.99: 0.001},
		},
		[]string{interval},
	)
	targetSkippedScrapes = prometheus.NewCounterVec(
		prometheus.CounterOpts{
			Namespace: namespace,
			Name:      "target_skipped_scrapes_total",
			Help:      "Total number of scrapes that were skipped because the metric storage was throttled.",
		},
		[]string{interval},
	)
)

func init() {
	prometheus.MustRegister(targetIntervalLength)
	prometheus.MustRegister(targetSkippedScrapes)
}

// TargetHealth describes the health state of a target.
type TargetHealth int

func (t TargetHealth) String() string {
	switch t {
	case HealthUnknown:
		return "unknown"
	case HealthGood:
		return "up"
	case HealthBad:
		return "down"
	}
	panic("unknown state")
}

func (t TargetHealth) value() model.SampleValue {
	if t == HealthGood {
		return 1
	}
	return 0
}

const (
	// HealthUnknown is the state of a Target before it is first scraped.
	HealthUnknown TargetHealth = iota
	// HealthGood is the state of a Target that has been successfully scraped.
	HealthGood
	// HealthBad is the state of a Target that was scraped unsuccessfully.
	HealthBad
)

// TargetStatus contains information about the current status of a scrape target.
type TargetStatus struct {
	lastError  error
	lastScrape time.Time
	health     TargetHealth

	mu sync.RWMutex
}

// LastError returns the error encountered during the last scrape.
func (ts *TargetStatus) LastError() error {
	ts.mu.RLock()
	defer ts.mu.RUnlock()
	return ts.lastError
}

// LastScrape returns the time of the last scrape.
func (ts *TargetStatus) LastScrape() time.Time {
	ts.mu.RLock()
	defer ts.mu.RUnlock()
	return ts.lastScrape
}

// Health returns the last known health state of the target.
func (ts *TargetStatus) Health() TargetHealth {
	ts.mu.RLock()
	defer ts.mu.RUnlock()
	return ts.health
}

func (ts *TargetStatus) setLastScrape(t time.Time) {
	ts.mu.Lock()
	defer ts.mu.Unlock()
	ts.lastScrape = t
}

func (ts *TargetStatus) setLastError(err error) {
	ts.mu.Lock()
	defer ts.mu.Unlock()
	if err == nil {
		ts.health = HealthGood
	} else {
		ts.health = HealthBad
	}
	ts.lastError = err
}

// Target refers to a singular HTTP or HTTPS endpoint.
type Target struct {
	// The status object for the target. It is only set once on initialization.
	status *TargetStatus
	// Closing scraperStopping signals that scraping should stop.
	scraperStopping chan struct{}
	// Closing scraperStopped signals that scraping has been stopped.
	scraperStopped chan struct{}

	// Mutex protects the members below.
	sync.RWMutex
	// The HTTP client used to scrape the target's endpoint.
	httpClient *http.Client
	// url is the URL to be scraped. Its host is immutable.
	url *url.URL
	// Labels before any processing.
	metaLabels model.LabelSet
	// Any base labels that are added to this target and its metrics.
	baseLabels model.LabelSet
	// Internal labels, such as scheme.
	internalLabels model.LabelSet
<<<<<<< HEAD
	// What is the deadline for the HTTP or HTTPS against this endpoint.
	deadline time.Duration
=======
>>>>>>> e11fab35
	// The time between two scrapes.
	scrapeInterval time.Duration
	// Whether the target's labels have precedence over the base labels
	// assigned by the scraping instance.
	honorLabels bool
	// Metric relabel configuration.
	metricRelabelConfigs []*config.RelabelConfig
}

// NewTarget creates a reasonably configured target for querying.
func NewTarget(cfg *config.ScrapeConfig, baseLabels, metaLabels model.LabelSet) (*Target, error) {
	t := &Target{
		url: &url.URL{
			Scheme: string(baseLabels[model.SchemeLabel]),
			Host:   string(baseLabels[model.AddressLabel]),
		},
		status:          &TargetStatus{},
		scraperStopping: make(chan struct{}),
		scraperStopped:  make(chan struct{}),
	}
	err := t.Update(cfg, baseLabels, metaLabels)
	return t, err
}

// Status returns the status of the target.
func (t *Target) Status() *TargetStatus {
	return t.status
}

// Update overwrites settings in the target that are derived from the job config
// it belongs to.
func (t *Target) Update(cfg *config.ScrapeConfig, baseLabels, metaLabels model.LabelSet) error {
	t.Lock()
	defer t.Unlock()

	httpClient, err := newHTTPClient(cfg)
	if err != nil {
		return fmt.Errorf("cannot create HTTP client: %v", err)
	}
	t.httpClient = httpClient

	t.url.Scheme = string(baseLabels[model.SchemeLabel])
	t.url.Path = string(baseLabels[model.MetricsPathLabel])

	t.internalLabels = model.LabelSet{}
	t.internalLabels[model.SchemeLabel] = baseLabels[model.SchemeLabel]
	t.internalLabels[model.MetricsPathLabel] = baseLabels[model.MetricsPathLabel]
	t.internalLabels[model.AddressLabel] = model.LabelValue(t.url.Host)

	params := url.Values{}

	for k, v := range cfg.Params {
		params[k] = make([]string, len(v))
		copy(params[k], v)
	}
	for k, v := range baseLabels {
		if strings.HasPrefix(string(k), model.ParamLabelPrefix) {
			if len(params[string(k[len(model.ParamLabelPrefix):])]) > 0 {
				params[string(k[len(model.ParamLabelPrefix):])][0] = string(v)
			} else {
				params[string(k[len(model.ParamLabelPrefix):])] = []string{string(v)}
			}
			t.internalLabels[model.ParamLabelPrefix+k[len(model.ParamLabelPrefix):]] = v
		}
	}
	t.url.RawQuery = params.Encode()

	t.scrapeInterval = time.Duration(cfg.ScrapeInterval)

	t.honorLabels = cfg.HonorLabels
	t.metaLabels = metaLabels
	t.baseLabels = model.LabelSet{}
	// All remaining internal labels will not be part of the label set.
	for name, val := range baseLabels {
		if !strings.HasPrefix(string(name), model.ReservedLabelPrefix) {
			t.baseLabels[name] = val
		}
	}
	if _, ok := t.baseLabels[model.InstanceLabel]; !ok {
		t.baseLabels[model.InstanceLabel] = model.LabelValue(t.InstanceIdentifier())
	}
	t.metricRelabelConfigs = cfg.MetricRelabelConfigs
	return nil
}

func newHTTPClient(cfg *config.ScrapeConfig) (*http.Client, error) {
	rt := httputil.NewDeadlineRoundTripper(time.Duration(cfg.ScrapeTimeout), cfg.ProxyURL.URL)

	tlsOpts := httputil.TLSOptions{
		InsecureSkipVerify: cfg.TLSConfig.InsecureSkipVerify,
		CAFile:             cfg.TLSConfig.CAFile,
	}
	if len(cfg.TLSConfig.CertFile) > 0 && len(cfg.TLSConfig.KeyFile) > 0 {
		tlsOpts.CertFile = cfg.TLSConfig.CertFile
		tlsOpts.KeyFile = cfg.TLSConfig.KeyFile
	}
	tlsConfig, err := httputil.NewTLSConfig(tlsOpts)
	if err != nil {
		return nil, err
	}
	// Get a default roundtripper with the scrape timeout.
	tr := rt.(*http.Transport)
	// Set the TLS config from above
	tr.TLSClientConfig = tlsConfig
	rt = tr

	// If a bearer token is provided, create a round tripper that will set the
	// Authorization header correctly on each request.
	bearerToken := cfg.BearerToken
	if len(bearerToken) == 0 && len(cfg.BearerTokenFile) > 0 {
		b, err := ioutil.ReadFile(cfg.BearerTokenFile)
		if err != nil {
			return nil, fmt.Errorf("unable to read bearer token file %s: %s", cfg.BearerTokenFile, err)
		}
		bearerToken = string(b)
	}

	if len(bearerToken) > 0 {
		rt = httputil.NewBearerAuthRoundTripper(bearerToken, rt)
	}

	if cfg.BasicAuth != nil {
		rt = httputil.NewBasicAuthRoundTripper(cfg.BasicAuth.Username, cfg.BasicAuth.Password, rt)
	}

	// Return a new client with the configured round tripper.
	return httputil.NewClient(rt), nil
}

func (t *Target) String() string {
	return t.url.Host
}

// RunScraper implements Target.
func (t *Target) RunScraper(sampleAppender storage.SampleAppender) {
	defer close(t.scraperStopped)

	t.RLock()
	lastScrapeInterval := t.scrapeInterval
	t.RUnlock()

	log.Debugf("Starting scraper for target %v...", t)

	jitterTimer := time.NewTimer(time.Duration(float64(lastScrapeInterval) * rand.Float64()))
	select {
	case <-jitterTimer.C:
	case <-t.scraperStopping:
		jitterTimer.Stop()
		return
	}
	jitterTimer.Stop()

	ticker := time.NewTicker(lastScrapeInterval)
	defer ticker.Stop()

	t.status.setLastScrape(time.Now())
	t.scrape(sampleAppender)

	// Explanation of the contraption below:
	//
	// In case t.scraperStopping has something to receive, we want to read
	// from that channel rather than starting a new scrape (which might take very
	// long). That's why the outer select has no ticker.C. Should t.scraperStopping
	// not have anything to receive, we go into the inner select, where ticker.C
	// is in the mix.
	for {
		select {
		case <-t.scraperStopping:
			return
		default:
			select {
			case <-t.scraperStopping:
				return
			case <-ticker.C:
				took := time.Since(t.status.LastScrape())
				t.status.setLastScrape(time.Now())

				intervalStr := lastScrapeInterval.String()

				t.RLock()
				// On changed scrape interval the new interval becomes effective
				// after the next scrape.
				if lastScrapeInterval != t.scrapeInterval {
					ticker.Stop()
					ticker = time.NewTicker(t.scrapeInterval)
					lastScrapeInterval = t.scrapeInterval
				}
				t.RUnlock()

				targetIntervalLength.WithLabelValues(intervalStr).Observe(
					float64(took) / float64(time.Second), // Sub-second precision.
				)
				if sampleAppender.NeedsThrottling() {
					targetSkippedScrapes.WithLabelValues(intervalStr).Inc()
					t.status.setLastError(errSkippedScrape)
					continue
				}
				t.scrape(sampleAppender)
			}
		}
	}
}

// StopScraper implements Target.
func (t *Target) StopScraper() {
	log.Debugf("Stopping scraper for target %v...", t)

	close(t.scraperStopping)
	<-t.scraperStopped

	log.Debugf("Scraper for target %v stopped.", t)
}

const acceptHeader = `application/vnd.google.protobuf;proto=io.prometheus.client.MetricFamily;encoding=delimited;q=0.7,text/plain;version=0.0.4;q=0.3,application/json;schema="prometheus/telemetry";version=0.0.2;q=0.2,*/*;q=0.1`

func (t *Target) scrape(appender storage.SampleAppender) (err error) {
	start := time.Now()
	baseLabels := t.BaseLabels()

	defer func(appender storage.SampleAppender) {
		t.status.setLastError(err)
		recordScrapeHealth(appender, start, baseLabels, t.status.Health(), time.Since(start))
	}(appender)

	t.RLock()

	// The relabelAppender has to be inside the label-modifying appenders
	// so the relabeling rules are applied to the correct label set.
	if len(t.metricRelabelConfigs) > 0 {
		appender = relabelAppender{
<<<<<<< HEAD
			app:         appender,
			relabelings: t.metricRelabelConfigs,
=======
			SampleAppender: appender,
			relabelings:    t.metricRelabelConfigs,
>>>>>>> e11fab35
		}
	}

	if t.honorLabels {
		appender = honorLabelsAppender{
<<<<<<< HEAD
			app:    appender,
			labels: baseLabels,
		}
	} else {
		appender = ruleLabelsAppender{
			app:    appender,
			labels: baseLabels,
=======
			SampleAppender: appender,
			labels:         baseLabels,
		}
	} else {
		appender = ruleLabelsAppender{
			SampleAppender: appender,
			labels:         baseLabels,
>>>>>>> e11fab35
		}
	}

	httpClient := t.httpClient

	t.RUnlock()

	req, err := http.NewRequest("GET", t.URL().String(), nil)
	if err != nil {
		return err
	}
	req.Header.Add("Accept", acceptHeader)

	resp, err := httpClient.Do(req)
	if err != nil {
		return err
	}
	defer resp.Body.Close()

	if resp.StatusCode != http.StatusOK {
		return fmt.Errorf("server returned HTTP status %s", resp.Status)
	}

	dec := expfmt.NewDecoder(resp.Body, expfmt.ResponseFormat(resp.Header))

	sdec := expfmt.SampleDecoder{
		Dec: dec,
		Opts: &expfmt.DecodeOptions{
			Timestamp: model.TimeFromUnixNano(start.UnixNano()),
		},
	}

<<<<<<< HEAD
	t.ingestedSamples = make(chan model.Vector, ingestedSamplesCap)

	go func() {
		for {
			// TODO(fabxc): Change the SampleAppender interface to return an error
			// so we can proceed based on the status and don't leak goroutines trying
			// to append a single sample after dropping all the other ones.
			//
			// This will also allow use to reuse this vector and save allocations.
			var samples model.Vector
			if err = sdec.Decode(&samples); err != nil {
				break
			}
			if err = t.ingest(samples); err != nil {
				break
			}
=======
	var (
		samples       model.Vector
		numOutOfOrder int
		logger        = log.With("target", t.InstanceIdentifier())
	)
	for {
		if err = sdec.Decode(&samples); err != nil {
			break
>>>>>>> e11fab35
		}
		for _, s := range samples {
<<<<<<< HEAD
			appender.Append(s)
=======
			err := appender.Append(s)
			if err != nil {
				if err == local.ErrOutOfOrderSample {
					numOutOfOrder++
				} else {
					logger.With("sample", s).Warnf("Error inserting sample: %s", err)
				}
			}

>>>>>>> e11fab35
		}
	}
	if numOutOfOrder > 0 {
		logger.With("numDropped", numOutOfOrder).Warn("Error on ingesting out-of-order samples")
	}

	if err == io.EOF {
		return nil
	}
	return err
}

// Merges the ingested sample's metric with the label set. On a collision the
// value of the ingested label is stored in a label prefixed with 'exported_'.
type ruleLabelsAppender struct {
<<<<<<< HEAD
	app    storage.SampleAppender
	labels model.LabelSet
}

func (app ruleLabelsAppender) Append(s *model.Sample) {
=======
	storage.SampleAppender
	labels model.LabelSet
}

func (app ruleLabelsAppender) Append(s *model.Sample) error {
>>>>>>> e11fab35
	for ln, lv := range app.labels {
		if v, ok := s.Metric[ln]; ok && v != "" {
			s.Metric[model.ExportedLabelPrefix+ln] = v
		}
		s.Metric[ln] = lv
	}

<<<<<<< HEAD
	app.app.Append(s)
}

type honorLabelsAppender struct {
	app    storage.SampleAppender
=======
	return app.SampleAppender.Append(s)
}

type honorLabelsAppender struct {
	storage.SampleAppender
>>>>>>> e11fab35
	labels model.LabelSet
}

// Merges the sample's metric with the given labels if the label is not
// already present in the metric.
// This also considers labels explicitly set to the empty string.
<<<<<<< HEAD
func (app honorLabelsAppender) Append(s *model.Sample) {
=======
func (app honorLabelsAppender) Append(s *model.Sample) error {
>>>>>>> e11fab35
	for ln, lv := range app.labels {
		if _, ok := s.Metric[ln]; !ok {
			s.Metric[ln] = lv
		}
	}

<<<<<<< HEAD
	app.app.Append(s)
=======
	return app.SampleAppender.Append(s)
>>>>>>> e11fab35
}

// Applies a set of relabel configurations to the sample's metric
// before actually appending it.
type relabelAppender struct {
<<<<<<< HEAD
	app         storage.SampleAppender
	relabelings []*config.RelabelConfig
}

func (app relabelAppender) Append(s *model.Sample) {
	labels, err := Relabel(model.LabelSet(s.Metric), app.relabelings...)
	if err != nil {
		log.Errorf("Error while relabeling metric %s: %s", s.Metric, err)
		return
	}
	// Check if the timeseries was dropped.
	if labels == nil {
		return
	}
	s.Metric = model.Metric(labels)

	app.app.Append(s)
=======
	storage.SampleAppender
	relabelings []*config.RelabelConfig
}

func (app relabelAppender) Append(s *model.Sample) error {
	labels, err := Relabel(model.LabelSet(s.Metric), app.relabelings...)
	if err != nil {
		return fmt.Errorf("metric relabeling error %s: %s", s.Metric, err)
	}
	// Check if the timeseries was dropped.
	if labels == nil {
		return nil
	}
	s.Metric = model.Metric(labels)

	return app.SampleAppender.Append(s)
>>>>>>> e11fab35
}

// URL returns a copy of the target's URL.
func (t *Target) URL() *url.URL {
	t.RLock()
	defer t.RUnlock()

	u := &url.URL{}
	*u = *t.url
	return u
}

// InstanceIdentifier returns the identifier for the target.
func (t *Target) InstanceIdentifier() string {
	return t.url.Host
}

// fullLabels returns the base labels plus internal labels defining the target.
func (t *Target) fullLabels() model.LabelSet {
	t.RLock()
	defer t.RUnlock()
	lset := make(model.LabelSet, len(t.baseLabels)+len(t.internalLabels))
	for ln, lv := range t.baseLabels {
		lset[ln] = lv
	}
	for k, v := range t.internalLabels {
		lset[k] = v
	}
	return lset
}

// BaseLabels returns a copy of the target's base labels.
func (t *Target) BaseLabels() model.LabelSet {
	t.RLock()
	defer t.RUnlock()
	lset := make(model.LabelSet, len(t.baseLabels))
	for ln, lv := range t.baseLabels {
		lset[ln] = lv
	}
	return lset
}

// MetaLabels returns a copy of the target's labels before any processing.
func (t *Target) MetaLabels() model.LabelSet {
	t.RLock()
	defer t.RUnlock()
	lset := make(model.LabelSet, len(t.metaLabels))
	for ln, lv := range t.metaLabels {
		lset[ln] = lv
	}
	return lset
}

func recordScrapeHealth(
	sampleAppender storage.SampleAppender,
	timestamp time.Time,
	baseLabels model.LabelSet,
	health TargetHealth,
	scrapeDuration time.Duration,
) {
	healthMetric := make(model.Metric, len(baseLabels)+1)
	durationMetric := make(model.Metric, len(baseLabels)+1)

	healthMetric[model.MetricNameLabel] = scrapeHealthMetricName
	durationMetric[model.MetricNameLabel] = scrapeDurationMetricName

	for ln, lv := range baseLabels {
		healthMetric[ln] = lv
		durationMetric[ln] = lv
	}

	ts := model.TimeFromUnixNano(timestamp.UnixNano())

	healthSample := &model.Sample{
		Metric:    healthMetric,
		Timestamp: ts,
		Value:     health.value(),
	}
	durationSample := &model.Sample{
		Metric:    durationMetric,
		Timestamp: ts,
		Value:     model.SampleValue(float64(scrapeDuration) / float64(time.Second)),
	}

	sampleAppender.Append(healthSample)
	sampleAppender.Append(durationSample)
}<|MERGE_RESOLUTION|>--- conflicted
+++ resolved
@@ -174,11 +174,6 @@
 	baseLabels model.LabelSet
 	// Internal labels, such as scheme.
 	internalLabels model.LabelSet
-<<<<<<< HEAD
-	// What is the deadline for the HTTP or HTTPS against this endpoint.
-	deadline time.Duration
-=======
->>>>>>> e11fab35
 	// The time between two scrapes.
 	scrapeInterval time.Duration
 	// Whether the target's labels have precedence over the base labels
@@ -409,27 +404,13 @@
 	// so the relabeling rules are applied to the correct label set.
 	if len(t.metricRelabelConfigs) > 0 {
 		appender = relabelAppender{
-<<<<<<< HEAD
-			app:         appender,
-			relabelings: t.metricRelabelConfigs,
-=======
 			SampleAppender: appender,
 			relabelings:    t.metricRelabelConfigs,
->>>>>>> e11fab35
 		}
 	}
 
 	if t.honorLabels {
 		appender = honorLabelsAppender{
-<<<<<<< HEAD
-			app:    appender,
-			labels: baseLabels,
-		}
-	} else {
-		appender = ruleLabelsAppender{
-			app:    appender,
-			labels: baseLabels,
-=======
 			SampleAppender: appender,
 			labels:         baseLabels,
 		}
@@ -437,7 +418,6 @@
 		appender = ruleLabelsAppender{
 			SampleAppender: appender,
 			labels:         baseLabels,
->>>>>>> e11fab35
 		}
 	}
 
@@ -470,24 +450,6 @@
 		},
 	}
 
-<<<<<<< HEAD
-	t.ingestedSamples = make(chan model.Vector, ingestedSamplesCap)
-
-	go func() {
-		for {
-			// TODO(fabxc): Change the SampleAppender interface to return an error
-			// so we can proceed based on the status and don't leak goroutines trying
-			// to append a single sample after dropping all the other ones.
-			//
-			// This will also allow use to reuse this vector and save allocations.
-			var samples model.Vector
-			if err = sdec.Decode(&samples); err != nil {
-				break
-			}
-			if err = t.ingest(samples); err != nil {
-				break
-			}
-=======
 	var (
 		samples       model.Vector
 		numOutOfOrder int
@@ -496,12 +458,8 @@
 	for {
 		if err = sdec.Decode(&samples); err != nil {
 			break
->>>>>>> e11fab35
 		}
 		for _, s := range samples {
-<<<<<<< HEAD
-			appender.Append(s)
-=======
 			err := appender.Append(s)
 			if err != nil {
 				if err == local.ErrOutOfOrderSample {
@@ -511,7 +469,6 @@
 				}
 			}
 
->>>>>>> e11fab35
 		}
 	}
 	if numOutOfOrder > 0 {
@@ -527,19 +484,11 @@
 // Merges the ingested sample's metric with the label set. On a collision the
 // value of the ingested label is stored in a label prefixed with 'exported_'.
 type ruleLabelsAppender struct {
-<<<<<<< HEAD
-	app    storage.SampleAppender
-	labels model.LabelSet
-}
-
-func (app ruleLabelsAppender) Append(s *model.Sample) {
-=======
 	storage.SampleAppender
 	labels model.LabelSet
 }
 
 func (app ruleLabelsAppender) Append(s *model.Sample) error {
->>>>>>> e11fab35
 	for ln, lv := range app.labels {
 		if v, ok := s.Metric[ln]; ok && v != "" {
 			s.Metric[model.ExportedLabelPrefix+ln] = v
@@ -547,65 +496,30 @@
 		s.Metric[ln] = lv
 	}
 
-<<<<<<< HEAD
-	app.app.Append(s)
-}
-
-type honorLabelsAppender struct {
-	app    storage.SampleAppender
-=======
 	return app.SampleAppender.Append(s)
 }
 
 type honorLabelsAppender struct {
 	storage.SampleAppender
->>>>>>> e11fab35
 	labels model.LabelSet
 }
 
 // Merges the sample's metric with the given labels if the label is not
 // already present in the metric.
 // This also considers labels explicitly set to the empty string.
-<<<<<<< HEAD
-func (app honorLabelsAppender) Append(s *model.Sample) {
-=======
 func (app honorLabelsAppender) Append(s *model.Sample) error {
->>>>>>> e11fab35
 	for ln, lv := range app.labels {
 		if _, ok := s.Metric[ln]; !ok {
 			s.Metric[ln] = lv
 		}
 	}
 
-<<<<<<< HEAD
-	app.app.Append(s)
-=======
 	return app.SampleAppender.Append(s)
->>>>>>> e11fab35
 }
 
 // Applies a set of relabel configurations to the sample's metric
 // before actually appending it.
 type relabelAppender struct {
-<<<<<<< HEAD
-	app         storage.SampleAppender
-	relabelings []*config.RelabelConfig
-}
-
-func (app relabelAppender) Append(s *model.Sample) {
-	labels, err := Relabel(model.LabelSet(s.Metric), app.relabelings...)
-	if err != nil {
-		log.Errorf("Error while relabeling metric %s: %s", s.Metric, err)
-		return
-	}
-	// Check if the timeseries was dropped.
-	if labels == nil {
-		return
-	}
-	s.Metric = model.Metric(labels)
-
-	app.app.Append(s)
-=======
 	storage.SampleAppender
 	relabelings []*config.RelabelConfig
 }
@@ -622,7 +536,6 @@
 	s.Metric = model.Metric(labels)
 
 	return app.SampleAppender.Append(s)
->>>>>>> e11fab35
 }
 
 // URL returns a copy of the target's URL.
