// Copyright 2015 The Prometheus Authors
// Licensed under the Apache License, Version 2.0 (the "License");
// you may not use this file except in compliance with the License.
// You may obtain a copy of the License at
//
// http://www.apache.org/licenses/LICENSE-2.0
//
// Unless required by applicable law or agreed to in writing, software
// distributed under the License is distributed on an "AS IS" BASIS,
// WITHOUT WARRANTIES OR CONDITIONS OF ANY KIND, either express or implied.
// See the License for the specific language governing permissions and
// limitations under the License.

package discovery

import (
	"encoding/json"
	"fmt"
	"strconv"
<<<<<<< HEAD
	"strings"
=======
>>>>>>> e11fab35
	"sync"
	"time"

	"github.com/prometheus/common/log"
	"github.com/prometheus/common/model"
	"github.com/samuel/go-zookeeper/zk"

	"github.com/prometheus/prometheus/config"
	"github.com/prometheus/prometheus/util/strutil"
	"github.com/prometheus/prometheus/util/treecache"
)

const (
	serversetNodePrefix = "member_"

	serversetLabelPrefix         = model.MetaLabelPrefix + "serverset_"
	serversetStatusLabel         = serversetLabelPrefix + "status"
	serversetPathLabel           = serversetLabelPrefix + "path"
	serversetEndpointLabelPrefix = serversetLabelPrefix + "endpoint"
	serversetShardLabel          = serversetLabelPrefix + "shard"
)

type serversetMember struct {
	ServiceEndpoint     serversetEndpoint
	AdditionalEndpoints map[string]serversetEndpoint
	Status              string `json:"status"`
	Shard               int    `json:"shard"`
}

type serversetEndpoint struct {
	Host string
	Port int
}

<<<<<<< HEAD
type zookeeperLogger struct {
}

// Implements zk.Logger
func (zl zookeeperLogger) Printf(s string, i ...interface{}) {
	log.Infof(s, i...)
}

=======
>>>>>>> e11fab35
// ServersetDiscovery retrieves target information from a Serverset server
// and updates them via watches.
type ServersetDiscovery struct {
	conf       *config.ServersetSDConfig
	conn       *zk.Conn
	mu         sync.RWMutex
	sources    map[string]*config.TargetGroup
	sdUpdates  *chan<- config.TargetGroup
<<<<<<< HEAD
	updates    chan zookeeperTreeCacheEvent
	treeCaches []*zookeeperTreeCache
=======
	updates    chan treecache.ZookeeperTreeCacheEvent
	treeCaches []*treecache.ZookeeperTreeCache
>>>>>>> e11fab35
}

// NewServersetDiscovery returns a new ServersetDiscovery for the given config.
func NewServersetDiscovery(conf *config.ServersetSDConfig) *ServersetDiscovery {
	conn, _, err := zk.Connect(conf.Servers, time.Duration(conf.Timeout))
<<<<<<< HEAD
	conn.SetLogger(zookeeperLogger{})
=======
	conn.SetLogger(treecache.ZookeeperLogger{})
>>>>>>> e11fab35
	if err != nil {
		return nil
	}
	updates := make(chan treecache.ZookeeperTreeCacheEvent)
	sd := &ServersetDiscovery{
		conf:    conf,
		conn:    conn,
		updates: updates,
		sources: map[string]*config.TargetGroup{},
	}
	go sd.processUpdates()
	for _, path := range conf.Paths {
<<<<<<< HEAD
		sd.treeCaches = append(sd.treeCaches, newZookeeperTreeCache(conn, path, updates))
=======
		sd.treeCaches = append(sd.treeCaches, treecache.NewZookeeperTreeCache(conn, path, updates))
>>>>>>> e11fab35
	}
	return sd
}

// Sources implements the TargetProvider interface.
func (sd *ServersetDiscovery) Sources() []string {
	sd.mu.RLock()
	defer sd.mu.RUnlock()
	srcs := []string{}
	for t := range sd.sources {
		srcs = append(srcs, t)
	}
	return srcs
}

func (sd *ServersetDiscovery) processUpdates() {
	defer sd.conn.Close()
	for event := range sd.updates {
		tg := &config.TargetGroup{
			Source: event.Path,
		}
		sd.mu.Lock()
		if event.Data != nil {
			labelSet, err := parseServersetMember(*event.Data, event.Path)
			if err == nil {
				tg.Targets = []model.LabelSet{*labelSet}
				sd.sources[event.Path] = tg
			} else {
				delete(sd.sources, event.Path)
			}
		} else {
			delete(sd.sources, event.Path)
		}
		sd.mu.Unlock()
		if sd.sdUpdates != nil {
			*sd.sdUpdates <- *tg
		}
	}

	if sd.sdUpdates != nil {
		close(*sd.sdUpdates)
	}
}

// Run implements the TargetProvider interface.
func (sd *ServersetDiscovery) Run(ch chan<- config.TargetGroup, done <-chan struct{}) {
	// Send on everything we have seen so far.
	sd.mu.Lock()
	for _, targetGroup := range sd.sources {
		ch <- *targetGroup
	}
	// Tell processUpdates to send future updates.
	sd.sdUpdates = &ch
	sd.mu.Unlock()

	<-done
	for _, tc := range sd.treeCaches {
		tc.Stop()
	}
}

func parseServersetMember(data []byte, path string) (*model.LabelSet, error) {
	member := serversetMember{}
	err := json.Unmarshal(data, &member)
	if err != nil {
		return nil, fmt.Errorf("error unmarshaling serverset member %q: %s", path, err)
	}

	labels := model.LabelSet{}
	labels[serversetPathLabel] = model.LabelValue(path)
	labels[model.AddressLabel] = model.LabelValue(
		fmt.Sprintf("%s:%d", member.ServiceEndpoint.Host, member.ServiceEndpoint.Port))

	labels[serversetEndpointLabelPrefix+"_host"] = model.LabelValue(member.ServiceEndpoint.Host)
	labels[serversetEndpointLabelPrefix+"_port"] = model.LabelValue(fmt.Sprintf("%d", member.ServiceEndpoint.Port))

	for name, endpoint := range member.AdditionalEndpoints {
		cleanName := model.LabelName(strutil.SanitizeLabelName(name))
		labels[serversetEndpointLabelPrefix+"_host_"+cleanName] = model.LabelValue(
			endpoint.Host)
		labels[serversetEndpointLabelPrefix+"_port_"+cleanName] = model.LabelValue(
			fmt.Sprintf("%d", endpoint.Port))

	}

	labels[serversetStatusLabel] = model.LabelValue(member.Status)
	labels[serversetShardLabel] = model.LabelValue(strconv.Itoa(member.Shard))

	return &labels, nil
<<<<<<< HEAD
}

type zookeeperTreeCache struct {
	conn     *zk.Conn
	prefix   string
	events   chan zookeeperTreeCacheEvent
	zkEvents chan zk.Event
	stop     chan struct{}
	head     *zookeeperTreeCacheNode
}

type zookeeperTreeCacheEvent struct {
	Path string
	Data *[]byte
}

type zookeeperTreeCacheNode struct {
	data     *[]byte
	events   chan zk.Event
	done     chan struct{}
	stopped  bool
	children map[string]*zookeeperTreeCacheNode
}

func newZookeeperTreeCache(conn *zk.Conn, path string, events chan zookeeperTreeCacheEvent) *zookeeperTreeCache {
	tc := &zookeeperTreeCache{
		conn:   conn,
		prefix: path,
		events: events,
		stop:   make(chan struct{}),
	}
	tc.head = &zookeeperTreeCacheNode{
		events:   make(chan zk.Event),
		children: map[string]*zookeeperTreeCacheNode{},
		stopped:  true,
	}
	err := tc.recursiveNodeUpdate(path, tc.head)
	if err != nil {
		log.Errorf("Error during initial read of Zookeeper: %s", err)
	}
	go tc.loop(err != nil)
	return tc
}

func (tc *zookeeperTreeCache) Stop() {
	tc.stop <- struct{}{}
}

func (tc *zookeeperTreeCache) loop(failureMode bool) {
	retryChan := make(chan struct{})

	failure := func() {
		failureMode = true
		time.AfterFunc(time.Second*10, func() {
			retryChan <- struct{}{}
		})
	}
	if failureMode {
		failure()
	}

	for {
		select {
		case ev := <-tc.head.events:
			log.Debugf("Received Zookeeper event: %s", ev)
			if failureMode {
				continue
			}

			if ev.Type == zk.EventNotWatching {
				log.Infof("Lost connection to Zookeeper.")
				failure()
			} else {
				path := strings.TrimPrefix(ev.Path, tc.prefix)
				parts := strings.Split(path, "/")
				node := tc.head
				for _, part := range parts[1:] {
					childNode := node.children[part]
					if childNode == nil {
						childNode = &zookeeperTreeCacheNode{
							events:   tc.head.events,
							children: map[string]*zookeeperTreeCacheNode{},
							done:     make(chan struct{}, 1),
						}
						node.children[part] = childNode
					}
					node = childNode
				}

				err := tc.recursiveNodeUpdate(ev.Path, node)
				if err != nil {
					log.Errorf("Error during processing of Zookeeper event: %s", err)
					failure()
				} else if tc.head.data == nil {
					log.Errorf("Error during processing of Zookeeper event: path %s no longer exists", tc.prefix)
					failure()
				}
			}
		case <-retryChan:
			log.Infof("Attempting to resync state with Zookeeper")
			// Reset root child nodes before traversing the Zookeeper path.
			tc.head.children = make(map[string]*zookeeperTreeCacheNode)
			err := tc.recursiveNodeUpdate(tc.prefix, tc.head)
			if err != nil {
				log.Errorf("Error during Zookeeper resync: %s", err)
				failure()
			} else {
				log.Infof("Zookeeper resync successful")
				failureMode = false
			}
		case <-tc.stop:
			close(tc.events)
			return
		}
	}
}

func (tc *zookeeperTreeCache) recursiveNodeUpdate(path string, node *zookeeperTreeCacheNode) error {
	data, _, dataWatcher, err := tc.conn.GetW(path)
	if err == zk.ErrNoNode {
		tc.recursiveDelete(path, node)
		if node == tc.head {
			return fmt.Errorf("path %s does not exist", path)
		}
		return nil
	} else if err != nil {
		return err
	}

	if node.data == nil || !bytes.Equal(*node.data, data) {
		node.data = &data
		tc.events <- zookeeperTreeCacheEvent{Path: path, Data: node.data}
	}

	children, _, childWatcher, err := tc.conn.ChildrenW(path)
	if err == zk.ErrNoNode {
		tc.recursiveDelete(path, node)
		return nil
	} else if err != nil {
		return err
	}

	currentChildren := map[string]struct{}{}
	for _, child := range children {
		currentChildren[child] = struct{}{}
		childNode := node.children[child]
		// Does not already exists or we previous had a watch that
		// triggered.
		if childNode == nil || childNode.stopped {
			node.children[child] = &zookeeperTreeCacheNode{
				events:   node.events,
				children: map[string]*zookeeperTreeCacheNode{},
				done:     make(chan struct{}, 1),
			}
			err = tc.recursiveNodeUpdate(path+"/"+child, node.children[child])
			if err != nil {
				return err
			}
		}
	}

	// Remove nodes that no longer exist
	for name, childNode := range node.children {
		if _, ok := currentChildren[name]; !ok || node.data == nil {
			tc.recursiveDelete(path+"/"+name, childNode)
			delete(node.children, name)
		}
	}

	go func() {
		// Pass up zookeeper events, until the node is deleted.
		select {
		case event := <-dataWatcher:
			node.events <- event
		case event := <-childWatcher:
			node.events <- event
		case <-node.done:
		}
	}()
	return nil
}

func (tc *zookeeperTreeCache) recursiveDelete(path string, node *zookeeperTreeCacheNode) {
	if !node.stopped {
		node.done <- struct{}{}
		node.stopped = true
	}
	if node.data != nil {
		tc.events <- zookeeperTreeCacheEvent{Path: path, Data: nil}
		node.data = nil
	}
	for name, childNode := range node.children {
		tc.recursiveDelete(path+"/"+name, childNode)
	}
=======
>>>>>>> e11fab35
}<|MERGE_RESOLUTION|>--- conflicted
+++ resolved
@@ -17,14 +17,9 @@
 	"encoding/json"
 	"fmt"
 	"strconv"
-<<<<<<< HEAD
-	"strings"
-=======
->>>>>>> e11fab35
 	"sync"
 	"time"
 
-	"github.com/prometheus/common/log"
 	"github.com/prometheus/common/model"
 	"github.com/samuel/go-zookeeper/zk"
 
@@ -55,17 +50,6 @@
 	Port int
 }
 
-<<<<<<< HEAD
-type zookeeperLogger struct {
-}
-
-// Implements zk.Logger
-func (zl zookeeperLogger) Printf(s string, i ...interface{}) {
-	log.Infof(s, i...)
-}
-
-=======
->>>>>>> e11fab35
 // ServersetDiscovery retrieves target information from a Serverset server
 // and updates them via watches.
 type ServersetDiscovery struct {
@@ -74,23 +58,14 @@
 	mu         sync.RWMutex
 	sources    map[string]*config.TargetGroup
 	sdUpdates  *chan<- config.TargetGroup
-<<<<<<< HEAD
-	updates    chan zookeeperTreeCacheEvent
-	treeCaches []*zookeeperTreeCache
-=======
 	updates    chan treecache.ZookeeperTreeCacheEvent
 	treeCaches []*treecache.ZookeeperTreeCache
->>>>>>> e11fab35
 }
 
 // NewServersetDiscovery returns a new ServersetDiscovery for the given config.
 func NewServersetDiscovery(conf *config.ServersetSDConfig) *ServersetDiscovery {
 	conn, _, err := zk.Connect(conf.Servers, time.Duration(conf.Timeout))
-<<<<<<< HEAD
-	conn.SetLogger(zookeeperLogger{})
-=======
 	conn.SetLogger(treecache.ZookeeperLogger{})
->>>>>>> e11fab35
 	if err != nil {
 		return nil
 	}
@@ -103,11 +78,7 @@
 	}
 	go sd.processUpdates()
 	for _, path := range conf.Paths {
-<<<<<<< HEAD
-		sd.treeCaches = append(sd.treeCaches, newZookeeperTreeCache(conn, path, updates))
-=======
 		sd.treeCaches = append(sd.treeCaches, treecache.NewZookeeperTreeCache(conn, path, updates))
->>>>>>> e11fab35
 	}
 	return sd
 }
@@ -197,201 +168,4 @@
 	labels[serversetShardLabel] = model.LabelValue(strconv.Itoa(member.Shard))
 
 	return &labels, nil
-<<<<<<< HEAD
-}
-
-type zookeeperTreeCache struct {
-	conn     *zk.Conn
-	prefix   string
-	events   chan zookeeperTreeCacheEvent
-	zkEvents chan zk.Event
-	stop     chan struct{}
-	head     *zookeeperTreeCacheNode
-}
-
-type zookeeperTreeCacheEvent struct {
-	Path string
-	Data *[]byte
-}
-
-type zookeeperTreeCacheNode struct {
-	data     *[]byte
-	events   chan zk.Event
-	done     chan struct{}
-	stopped  bool
-	children map[string]*zookeeperTreeCacheNode
-}
-
-func newZookeeperTreeCache(conn *zk.Conn, path string, events chan zookeeperTreeCacheEvent) *zookeeperTreeCache {
-	tc := &zookeeperTreeCache{
-		conn:   conn,
-		prefix: path,
-		events: events,
-		stop:   make(chan struct{}),
-	}
-	tc.head = &zookeeperTreeCacheNode{
-		events:   make(chan zk.Event),
-		children: map[string]*zookeeperTreeCacheNode{},
-		stopped:  true,
-	}
-	err := tc.recursiveNodeUpdate(path, tc.head)
-	if err != nil {
-		log.Errorf("Error during initial read of Zookeeper: %s", err)
-	}
-	go tc.loop(err != nil)
-	return tc
-}
-
-func (tc *zookeeperTreeCache) Stop() {
-	tc.stop <- struct{}{}
-}
-
-func (tc *zookeeperTreeCache) loop(failureMode bool) {
-	retryChan := make(chan struct{})
-
-	failure := func() {
-		failureMode = true
-		time.AfterFunc(time.Second*10, func() {
-			retryChan <- struct{}{}
-		})
-	}
-	if failureMode {
-		failure()
-	}
-
-	for {
-		select {
-		case ev := <-tc.head.events:
-			log.Debugf("Received Zookeeper event: %s", ev)
-			if failureMode {
-				continue
-			}
-
-			if ev.Type == zk.EventNotWatching {
-				log.Infof("Lost connection to Zookeeper.")
-				failure()
-			} else {
-				path := strings.TrimPrefix(ev.Path, tc.prefix)
-				parts := strings.Split(path, "/")
-				node := tc.head
-				for _, part := range parts[1:] {
-					childNode := node.children[part]
-					if childNode == nil {
-						childNode = &zookeeperTreeCacheNode{
-							events:   tc.head.events,
-							children: map[string]*zookeeperTreeCacheNode{},
-							done:     make(chan struct{}, 1),
-						}
-						node.children[part] = childNode
-					}
-					node = childNode
-				}
-
-				err := tc.recursiveNodeUpdate(ev.Path, node)
-				if err != nil {
-					log.Errorf("Error during processing of Zookeeper event: %s", err)
-					failure()
-				} else if tc.head.data == nil {
-					log.Errorf("Error during processing of Zookeeper event: path %s no longer exists", tc.prefix)
-					failure()
-				}
-			}
-		case <-retryChan:
-			log.Infof("Attempting to resync state with Zookeeper")
-			// Reset root child nodes before traversing the Zookeeper path.
-			tc.head.children = make(map[string]*zookeeperTreeCacheNode)
-			err := tc.recursiveNodeUpdate(tc.prefix, tc.head)
-			if err != nil {
-				log.Errorf("Error during Zookeeper resync: %s", err)
-				failure()
-			} else {
-				log.Infof("Zookeeper resync successful")
-				failureMode = false
-			}
-		case <-tc.stop:
-			close(tc.events)
-			return
-		}
-	}
-}
-
-func (tc *zookeeperTreeCache) recursiveNodeUpdate(path string, node *zookeeperTreeCacheNode) error {
-	data, _, dataWatcher, err := tc.conn.GetW(path)
-	if err == zk.ErrNoNode {
-		tc.recursiveDelete(path, node)
-		if node == tc.head {
-			return fmt.Errorf("path %s does not exist", path)
-		}
-		return nil
-	} else if err != nil {
-		return err
-	}
-
-	if node.data == nil || !bytes.Equal(*node.data, data) {
-		node.data = &data
-		tc.events <- zookeeperTreeCacheEvent{Path: path, Data: node.data}
-	}
-
-	children, _, childWatcher, err := tc.conn.ChildrenW(path)
-	if err == zk.ErrNoNode {
-		tc.recursiveDelete(path, node)
-		return nil
-	} else if err != nil {
-		return err
-	}
-
-	currentChildren := map[string]struct{}{}
-	for _, child := range children {
-		currentChildren[child] = struct{}{}
-		childNode := node.children[child]
-		// Does not already exists or we previous had a watch that
-		// triggered.
-		if childNode == nil || childNode.stopped {
-			node.children[child] = &zookeeperTreeCacheNode{
-				events:   node.events,
-				children: map[string]*zookeeperTreeCacheNode{},
-				done:     make(chan struct{}, 1),
-			}
-			err = tc.recursiveNodeUpdate(path+"/"+child, node.children[child])
-			if err != nil {
-				return err
-			}
-		}
-	}
-
-	// Remove nodes that no longer exist
-	for name, childNode := range node.children {
-		if _, ok := currentChildren[name]; !ok || node.data == nil {
-			tc.recursiveDelete(path+"/"+name, childNode)
-			delete(node.children, name)
-		}
-	}
-
-	go func() {
-		// Pass up zookeeper events, until the node is deleted.
-		select {
-		case event := <-dataWatcher:
-			node.events <- event
-		case event := <-childWatcher:
-			node.events <- event
-		case <-node.done:
-		}
-	}()
-	return nil
-}
-
-func (tc *zookeeperTreeCache) recursiveDelete(path string, node *zookeeperTreeCacheNode) {
-	if !node.stopped {
-		node.done <- struct{}{}
-		node.stopped = true
-	}
-	if node.data != nil {
-		tc.events <- zookeeperTreeCacheEvent{Path: path, Data: nil}
-		node.data = nil
-	}
-	for name, childNode := range node.children {
-		tc.recursiveDelete(path+"/"+name, childNode)
-	}
-=======
->>>>>>> e11fab35
 }