// Copyright 2013 The Prometheus Authors
// Licensed under the Apache License, Version 2.0 (the "License");
// you may not use this file except in compliance with the License.
// You may obtain a copy of the License at
//
// http://www.apache.org/licenses/LICENSE-2.0
//
// Unless required by applicable law or agreed to in writing, software
// distributed under the License is distributed on an "AS IS" BASIS,
// WITHOUT WARRANTIES OR CONDITIONS OF ANY KIND, either express or implied.
// See the License for the specific language governing permissions and
// limitations under the License.

package retrieval

import (
	"crypto/tls"
	"crypto/x509"
	"errors"
	"fmt"
	"io/ioutil"
	"net/http"
	"net/http/httptest"
	"net/url"
	"reflect"
	"strings"
	"testing"
	"time"

	"github.com/prometheus/common/model"

	"github.com/prometheus/prometheus/config"
)

func TestBaseLabels(t *testing.T) {
	target := newTestTarget("example.com:80", 0, model.LabelSet{"job": "some_job", "foo": "bar"})
	want := model.LabelSet{
		model.JobLabel:      "some_job",
		model.InstanceLabel: "example.com:80",
		"foo":               "bar",
	}
	got := target.BaseLabels()
	if !reflect.DeepEqual(want, got) {
		t.Errorf("want base labels %v, got %v", want, got)
	}
}

func TestOverwriteLabels(t *testing.T) {
	type test struct {
		metric       string
		resultNormal model.Metric
		resultHonor  model.Metric
	}
	var tests []test

	server := httptest.NewServer(
		http.HandlerFunc(
			func(w http.ResponseWriter, r *http.Request) {
				w.Header().Set("Content-Type", `text/plain; version=0.0.4`)
				for _, test := range tests {
					w.Write([]byte(test.metric))
					w.Write([]byte(" 1\n"))
				}
			},
		),
	)
	defer server.Close()
	addr := model.LabelValue(strings.Split(server.URL, "://")[1])

	tests = []test{
		{
			metric: `foo{}`,
			resultNormal: model.Metric{
				model.MetricNameLabel: "foo",
				model.InstanceLabel:   addr,
			},
			resultHonor: model.Metric{
				model.MetricNameLabel: "foo",
				model.InstanceLabel:   addr,
			},
		},
		{
			metric: `foo{instance=""}`,
			resultNormal: model.Metric{
				model.MetricNameLabel: "foo",
				model.InstanceLabel:   addr,
			},
			resultHonor: model.Metric{
				model.MetricNameLabel: "foo",
			},
		},
		{
			metric: `foo{instance="other_instance"}`,
			resultNormal: model.Metric{
				model.MetricNameLabel:                           "foo",
				model.InstanceLabel:                             addr,
				model.ExportedLabelPrefix + model.InstanceLabel: "other_instance",
			},
			resultHonor: model.Metric{
				model.MetricNameLabel: "foo",
				model.InstanceLabel:   "other_instance",
			},
		},
	}

	target := newTestTarget(server.URL, time.Second, nil)

	target.honorLabels = false
	app := &collectResultAppender{}
	if err := target.scrape(app); err != nil {
		t.Fatal(err)
	}

	for i, test := range tests {
		if !reflect.DeepEqual(app.result[i].Metric, test.resultNormal) {
			t.Errorf("Error comparing %q:\nExpected:\n%s\nGot:\n%s\n", test.metric, test.resultNormal, app.result[i].Metric)
		}
	}

	target.honorLabels = true
	app = &collectResultAppender{}
	if err := target.scrape(app); err != nil {
		t.Fatal(err)
	}

	for i, test := range tests {
		if !reflect.DeepEqual(app.result[i].Metric, test.resultHonor) {
			t.Errorf("Error comparing %q:\nExpected:\n%s\nGot:\n%s\n", test.metric, test.resultHonor, app.result[i].Metric)
		}

	}
}
func TestTargetScrapeUpdatesState(t *testing.T) {
	testTarget := newTestTarget("bad schema", 0, nil)

	testTarget.scrape(nopAppender{})
	if testTarget.status.Health() != HealthBad {
		t.Errorf("Expected target state %v, actual: %v", HealthBad, testTarget.status.Health())
	}
}

func TestTargetScrapeWithThrottledStorage(t *testing.T) {
	server := httptest.NewServer(
		http.HandlerFunc(
			func(w http.ResponseWriter, r *http.Request) {
				w.Header().Set("Content-Type", `text/plain; version=0.0.4`)
				for i := 0; i < 10; i++ {
					w.Write([]byte(
						fmt.Sprintf("test_metric_%d{foo=\"bar\"} 123.456\n", i),
					))
				}
			},
		),
	)
	defer server.Close()

	testTarget := newTestTarget(server.URL, time.Second, model.LabelSet{"dings": "bums"})
<<<<<<< HEAD
	// Affects full channel but not HTTP fetch
	testTarget.deadline = 0
=======

	go testTarget.RunScraper(&collectResultAppender{throttled: true})

	// Enough time for a scrape to happen.
	time.Sleep(20 * time.Millisecond)

	testTarget.StopScraper()
	// Wait for it to take effect.
	time.Sleep(20 * time.Millisecond)
>>>>>>> e11fab35

	if testTarget.status.Health() != HealthBad {
		t.Errorf("Expected target state %v, actual: %v", HealthBad, testTarget.status.Health())
	}
	if testTarget.status.LastError() != errSkippedScrape {
		t.Errorf("Expected target error %q, actual: %q", errSkippedScrape, testTarget.status.LastError())
	}
}

func TestTargetScrapeMetricRelabelConfigs(t *testing.T) {
	server := httptest.NewServer(
		http.HandlerFunc(
			func(w http.ResponseWriter, r *http.Request) {
				w.Header().Set("Content-Type", `text/plain; version=0.0.4`)
				w.Write([]byte("test_metric_drop 0\n"))
				w.Write([]byte("test_metric_relabel 1\n"))
			},
		),
	)
	defer server.Close()
	testTarget := newTestTarget(server.URL, time.Second, model.LabelSet{})
	testTarget.metricRelabelConfigs = []*config.RelabelConfig{
		{
			SourceLabels: model.LabelNames{"__name__"},
			Regex:        config.MustNewRegexp(".*drop.*"),
			Action:       config.RelabelDrop,
		},
		{
			SourceLabels: model.LabelNames{"__name__"},
			Regex:        config.MustNewRegexp(".*(relabel|up).*"),
			TargetLabel:  "foo",
			Replacement:  "bar",
			Action:       config.RelabelReplace,
		},
	}

	appender := &collectResultAppender{}
	if err := testTarget.scrape(appender); err != nil {
		t.Fatal(err)
	}

	// Remove variables part of result.
	for _, sample := range appender.result {
		sample.Timestamp = 0
		sample.Value = 0
	}

	expected := []*model.Sample{
		{
			Metric: model.Metric{
				model.MetricNameLabel: "test_metric_relabel",
				"foo":               "bar",
				model.InstanceLabel: model.LabelValue(testTarget.url.Host),
			},
			Timestamp: 0,
			Value:     0,
		},
		// The metrics about the scrape are not affected.
		{
			Metric: model.Metric{
				model.MetricNameLabel: scrapeHealthMetricName,
				model.InstanceLabel:   model.LabelValue(testTarget.url.Host),
			},
			Timestamp: 0,
			Value:     0,
		},
		{
			Metric: model.Metric{
				model.MetricNameLabel: scrapeDurationMetricName,
				model.InstanceLabel:   model.LabelValue(testTarget.url.Host),
			},
			Timestamp: 0,
			Value:     0,
		},
	}

	if !appender.result.Equal(expected) {
		t.Fatalf("Expected and actual samples not equal. Expected: %s, actual: %s", expected, appender.result)
	}

}

func TestTargetRecordScrapeHealth(t *testing.T) {
	testTarget := newTestTarget("example.url:80", 0, model.LabelSet{model.JobLabel: "testjob"})

	now := model.Now()
	appender := &collectResultAppender{}
	testTarget.status.setLastError(nil)
	recordScrapeHealth(appender, now.Time(), testTarget.BaseLabels(), testTarget.status.Health(), 2*time.Second)

	result := appender.result

	if len(result) != 2 {
		t.Fatalf("Expected two samples, got %d", len(result))
	}

	actual := result[0]
	expected := &model.Sample{
		Metric: model.Metric{
			model.MetricNameLabel: scrapeHealthMetricName,
			model.InstanceLabel:   "example.url:80",
			model.JobLabel:        "testjob",
		},
		Timestamp: now,
		Value:     1,
	}

	if !actual.Equal(expected) {
		t.Fatalf("Expected and actual samples not equal. Expected: %v, actual: %v", expected, actual)
	}

	actual = result[1]
	expected = &model.Sample{
		Metric: model.Metric{
			model.MetricNameLabel: scrapeDurationMetricName,
			model.InstanceLabel:   "example.url:80",
			model.JobLabel:        "testjob",
		},
		Timestamp: now,
		Value:     2.0,
	}

	if !actual.Equal(expected) {
		t.Fatalf("Expected and actual samples not equal. Expected: %v, actual: %v", expected, actual)
	}
}

func TestTargetScrapeTimeout(t *testing.T) {
	signal := make(chan bool, 1)
	server := httptest.NewServer(
		http.HandlerFunc(
			func(w http.ResponseWriter, r *http.Request) {
				<-signal
				w.Header().Set("Content-Type", `text/plain; version=0.0.4`)
				w.Write([]byte{})
			},
		),
	)
	defer server.Close()

	testTarget := newTestTarget(server.URL, 50*time.Millisecond, model.LabelSet{})

	appender := nopAppender{}

	// scrape once without timeout
	signal <- true
	if err := testTarget.scrape(appender); err != nil {
		t.Fatal(err)
	}

	// let the deadline lapse
	time.Sleep(55 * time.Millisecond)

	// now scrape again
	signal <- true
	if err := testTarget.scrape(appender); err != nil {
		t.Fatal(err)
	}

	// now timeout
	if err := testTarget.scrape(appender); err == nil {
		t.Fatal("expected scrape to timeout")
	} else {
		signal <- true // let handler continue
	}

	// now scrape again without timeout
	signal <- true
	if err := testTarget.scrape(appender); err != nil {
		t.Fatal(err)
	}
}

func TestTargetScrape404(t *testing.T) {
	server := httptest.NewServer(
		http.HandlerFunc(
			func(w http.ResponseWriter, r *http.Request) {
				w.WriteHeader(http.StatusNotFound)
			},
		),
	)
	defer server.Close()

	testTarget := newTestTarget(server.URL, time.Second, model.LabelSet{})
	appender := nopAppender{}

	want := errors.New("server returned HTTP status 404 Not Found")
	got := testTarget.scrape(appender)
	if got == nil || want.Error() != got.Error() {
		t.Fatalf("want err %q, got %q", want, got)
	}
}

func TestTargetRunScraperScrapes(t *testing.T) {
	testTarget := newTestTarget("bad schema", 0, nil)

	go testTarget.RunScraper(nopAppender{})

	// Enough time for a scrape to happen.
	time.Sleep(20 * time.Millisecond)
	if testTarget.status.LastScrape().IsZero() {
		t.Errorf("Scrape hasn't occured.")
	}

	testTarget.StopScraper()
	// Wait for it to take effect.
	time.Sleep(20 * time.Millisecond)
	last := testTarget.status.LastScrape()
	// Enough time for a scrape to happen.
	time.Sleep(20 * time.Millisecond)
	if testTarget.status.LastScrape() != last {
		t.Errorf("Scrape occured after it was stopped.")
	}
}

func BenchmarkScrape(b *testing.B) {
	server := httptest.NewServer(
		http.HandlerFunc(
			func(w http.ResponseWriter, r *http.Request) {
				w.Header().Set("Content-Type", `text/plain; version=0.0.4`)
				w.Write([]byte("test_metric{foo=\"bar\"} 123.456\n"))
			},
		),
	)
	defer server.Close()

	testTarget := newTestTarget(server.URL, time.Second, model.LabelSet{"dings": "bums"})
	appender := nopAppender{}

	b.ResetTimer()
	for i := 0; i < b.N; i++ {
		if err := testTarget.scrape(appender); err != nil {
			b.Fatal(err)
		}
	}
}

func TestURLParams(t *testing.T) {
	server := httptest.NewServer(
		http.HandlerFunc(
			func(w http.ResponseWriter, r *http.Request) {
				w.Header().Set("Content-Type", `text/plain; version=0.0.4`)
				w.Write([]byte{})
				r.ParseForm()
				if r.Form["foo"][0] != "bar" {
					t.Fatalf("URL parameter 'foo' had unexpected first value '%v'", r.Form["foo"][0])
				}
				if r.Form["foo"][1] != "baz" {
					t.Fatalf("URL parameter 'foo' had unexpected second value '%v'", r.Form["foo"][1])
				}
			},
		),
	)
	defer server.Close()
	serverURL, err := url.Parse(server.URL)
	if err != nil {
		t.Fatal(err)
	}

	target, err := NewTarget(
		&config.ScrapeConfig{
			JobName:        "test_job1",
			ScrapeInterval: model.Duration(1 * time.Minute),
			ScrapeTimeout:  model.Duration(1 * time.Second),
			Scheme:         serverURL.Scheme,
			Params: url.Values{
				"foo": []string{"bar", "baz"},
			},
		},
		model.LabelSet{
			model.SchemeLabel:  model.LabelValue(serverURL.Scheme),
			model.AddressLabel: model.LabelValue(serverURL.Host),
			"__param_foo":      "bar",
		},
		nil)
	if err != nil {
		t.Fatal(err)
	}
	app := &collectResultAppender{}
	if err = target.scrape(app); err != nil {
		t.Fatal(err)
	}
}

func newTestTarget(targetURL string, deadline time.Duration, baseLabels model.LabelSet) *Target {
	cfg := &config.ScrapeConfig{
		ScrapeTimeout: model.Duration(deadline),
	}
	c, _ := newHTTPClient(cfg)
	t := &Target{
		url: &url.URL{
			Scheme: "http",
			Host:   strings.TrimLeft(targetURL, "http://"),
			Path:   "/metrics",
		},
		status:          &TargetStatus{},
		scrapeInterval:  1 * time.Millisecond,
		httpClient:      c,
		scraperStopping: make(chan struct{}),
		scraperStopped:  make(chan struct{}),
	}
	t.baseLabels = model.LabelSet{
		model.InstanceLabel: model.LabelValue(t.InstanceIdentifier()),
	}
	for baseLabel, baseValue := range baseLabels {
		t.baseLabels[baseLabel] = baseValue
	}
	return t
}

func TestNewHTTPBearerToken(t *testing.T) {
	server := httptest.NewServer(
		http.HandlerFunc(
			func(w http.ResponseWriter, r *http.Request) {
				expected := "Bearer 1234"
				received := r.Header.Get("Authorization")
				if expected != received {
					t.Fatalf("Authorization header was not set correctly: expected '%v', got '%v'", expected, received)
				}
			},
		),
	)
	defer server.Close()

	cfg := &config.ScrapeConfig{
		ScrapeTimeout: model.Duration(1 * time.Second),
		BearerToken:   "1234",
	}
	c, err := newHTTPClient(cfg)
	if err != nil {
		t.Fatal(err)
	}
	_, err = c.Get(server.URL)
	if err != nil {
		t.Fatal(err)
	}
}

func TestNewHTTPBearerTokenFile(t *testing.T) {
	server := httptest.NewServer(
		http.HandlerFunc(
			func(w http.ResponseWriter, r *http.Request) {
				expected := "Bearer 12345"
				received := r.Header.Get("Authorization")
				if expected != received {
					t.Fatalf("Authorization header was not set correctly: expected '%v', got '%v'", expected, received)
				}
			},
		),
	)
	defer server.Close()

	cfg := &config.ScrapeConfig{
		ScrapeTimeout:   model.Duration(1 * time.Second),
		BearerTokenFile: "testdata/bearertoken.txt",
	}
	c, err := newHTTPClient(cfg)
	if err != nil {
		t.Fatal(err)
	}
	_, err = c.Get(server.URL)
	if err != nil {
		t.Fatal(err)
	}
}

func TestNewHTTPBasicAuth(t *testing.T) {
	server := httptest.NewServer(
		http.HandlerFunc(
			func(w http.ResponseWriter, r *http.Request) {
				username, password, ok := r.BasicAuth()
				if !(ok && username == "user" && password == "password123") {
					t.Fatalf("Basic authorization header was not set correctly: expected '%v:%v', got '%v:%v'", "user", "password123", username, password)
				}
			},
		),
	)
	defer server.Close()

	cfg := &config.ScrapeConfig{
		ScrapeTimeout: model.Duration(1 * time.Second),
		BasicAuth: &config.BasicAuth{
			Username: "user",
			Password: "password123",
		},
	}
	c, err := newHTTPClient(cfg)
	if err != nil {
		t.Fatal(err)
	}
	_, err = c.Get(server.URL)
	if err != nil {
		t.Fatal(err)
	}
}

func TestNewHTTPCACert(t *testing.T) {
	server := httptest.NewUnstartedServer(
		http.HandlerFunc(
			func(w http.ResponseWriter, r *http.Request) {
				w.Header().Set("Content-Type", `text/plain; version=0.0.4`)
				w.Write([]byte{})
			},
		),
	)
	server.TLS = newTLSConfig(t)
	server.StartTLS()
	defer server.Close()

	cfg := &config.ScrapeConfig{
<<<<<<< HEAD
		ScrapeTimeout: config.Duration(1 * time.Second),
=======
		ScrapeTimeout: model.Duration(1 * time.Second),
>>>>>>> e11fab35
		TLSConfig: config.TLSConfig{
			CAFile: "testdata/ca.cer",
		},
	}
	c, err := newHTTPClient(cfg)
	if err != nil {
		t.Fatal(err)
	}
	_, err = c.Get(server.URL)
	if err != nil {
		t.Fatal(err)
	}
}

func TestNewHTTPClientCert(t *testing.T) {
	server := httptest.NewUnstartedServer(
		http.HandlerFunc(
			func(w http.ResponseWriter, r *http.Request) {
				w.Header().Set("Content-Type", `text/plain; version=0.0.4`)
				w.Write([]byte{})
			},
		),
	)
	tlsConfig := newTLSConfig(t)
	tlsConfig.ClientAuth = tls.RequireAndVerifyClientCert
	tlsConfig.ClientCAs = tlsConfig.RootCAs
	tlsConfig.BuildNameToCertificate()
	server.TLS = tlsConfig
	server.StartTLS()
	defer server.Close()

	cfg := &config.ScrapeConfig{
<<<<<<< HEAD
		ScrapeTimeout: config.Duration(1 * time.Second),
=======
		ScrapeTimeout: model.Duration(1 * time.Second),
>>>>>>> e11fab35
		TLSConfig: config.TLSConfig{
			CAFile:   "testdata/ca.cer",
			CertFile: "testdata/client.cer",
			KeyFile:  "testdata/client.key",
		},
	}
	c, err := newHTTPClient(cfg)
	if err != nil {
		t.Fatal(err)
	}
	_, err = c.Get(server.URL)
	if err != nil {
		t.Fatal(err)
	}
}

func newTLSConfig(t *testing.T) *tls.Config {
	tlsConfig := &tls.Config{}
	caCertPool := x509.NewCertPool()
	caCert, err := ioutil.ReadFile("testdata/ca.cer")
	if err != nil {
		t.Fatalf("Couldn't set up TLS server: %v", err)
	}
	caCertPool.AppendCertsFromPEM(caCert)
	tlsConfig.RootCAs = caCertPool
	tlsConfig.ServerName = "127.0.0.1"
	cert, err := tls.LoadX509KeyPair("testdata/server.cer", "testdata/server.key")
	if err != nil {
		t.Errorf("Unable to use specified server cert (%s) & key (%v): %s", "testdata/server.cer", "testdata/server.key", err)
	}
	tlsConfig.Certificates = []tls.Certificate{cert}
	tlsConfig.BuildNameToCertificate()
	return tlsConfig
}

func TestNewTargetWithBadTLSConfig(t *testing.T) {
	cfg := &config.ScrapeConfig{
		ScrapeTimeout: model.Duration(1 * time.Second),
		TLSConfig: config.TLSConfig{
			CAFile:   "testdata/nonexistent_ca.cer",
			CertFile: "testdata/nonexistent_client.cer",
			KeyFile:  "testdata/nonexistent_client.key",
		},
	}
	_, err := NewTarget(cfg, nil, nil)
	if err == nil {
		t.Fatalf("Expected error, got nil.")
	}
}<|MERGE_RESOLUTION|>--- conflicted
+++ resolved
@@ -155,10 +155,6 @@
 	defer server.Close()
 
 	testTarget := newTestTarget(server.URL, time.Second, model.LabelSet{"dings": "bums"})
-<<<<<<< HEAD
-	// Affects full channel but not HTTP fetch
-	testTarget.deadline = 0
-=======
 
 	go testTarget.RunScraper(&collectResultAppender{throttled: true})
 
@@ -168,7 +164,6 @@
 	testTarget.StopScraper()
 	// Wait for it to take effect.
 	time.Sleep(20 * time.Millisecond)
->>>>>>> e11fab35
 
 	if testTarget.status.Health() != HealthBad {
 		t.Errorf("Expected target state %v, actual: %v", HealthBad, testTarget.status.Health())
@@ -579,11 +574,7 @@
 	defer server.Close()
 
 	cfg := &config.ScrapeConfig{
-<<<<<<< HEAD
-		ScrapeTimeout: config.Duration(1 * time.Second),
-=======
 		ScrapeTimeout: model.Duration(1 * time.Second),
->>>>>>> e11fab35
 		TLSConfig: config.TLSConfig{
 			CAFile: "testdata/ca.cer",
 		},
@@ -616,11 +607,7 @@
 	defer server.Close()
 
 	cfg := &config.ScrapeConfig{
-<<<<<<< HEAD
-		ScrapeTimeout: config.Duration(1 * time.Second),
-=======
 		ScrapeTimeout: model.Duration(1 * time.Second),
->>>>>>> e11fab35
 		TLSConfig: config.TLSConfig{
 			CAFile:   "testdata/ca.cer",
 			CertFile: "testdata/client.cer",
