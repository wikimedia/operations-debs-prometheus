--- conflicted
+++ resolved
@@ -437,12 +437,9 @@
 	for i, c := range cfg.ServersetSDConfigs {
 		app("serverset", i, discovery.NewServersetDiscovery(c))
 	}
-<<<<<<< HEAD
-=======
 	for i, c := range cfg.NerveSDConfigs {
 		app("nerve", i, discovery.NewNerveDiscovery(c))
 	}
->>>>>>> e11fab35
 	for i, c := range cfg.EC2SDConfigs {
 		app("ec2", i, discovery.NewEC2Discovery(c))
 	}
@@ -497,8 +494,6 @@
 		if labels == nil {
 			continue
 		}
-<<<<<<< HEAD
-=======
 		// If no port was provided, infer it based on the used scheme.
 		addr := string(labels[model.AddressLabel])
 		if !strings.Contains(addr, ":") {
@@ -512,7 +507,6 @@
 			}
 			labels[model.AddressLabel] = model.LabelValue(addr)
 		}
->>>>>>> e11fab35
 		if err = config.CheckTargetAddress(labels[model.AddressLabel]); err != nil {
 			return nil, err
 		}
