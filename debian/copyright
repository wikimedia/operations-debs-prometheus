Format: https://www.debian.org/doc/packaging-manuals/copyright-format/1.0/
Upstream-Name: github.com/prometheus/prometheus
Source: https://github.com/prometheus/prometheus
Files-Excluded: vendor/*

Files: *
Copyright: 2012-2015 The Prometheus Authors
License: Apache-2.0
Comment: Upstream embeds many dependencies into the source tree. Everything
 that is already packaged in Debian has been removed, packages that were deemed
 useful to have as independent packages were packaged independenly, and the
 rest was left embedded.

Files: debian/*
Copyright: 2015 Martín Ferrari <tincho@tincho.org>
License: Apache-2.0

<<<<<<< HEAD
Files: debian/patches/07-Revendor_consul.patch
Copyright: 2013-2016 HashiCorp
License: MPL-2.0
Comment: Dependency originally vendored, removed in unstable, but re-vendored
 for backports.
=======
Files: vendor/github.com/hashicorp/consul/*
Copyright: 2013-2016 HashiCorp
License: MPL-2.0
Comment: Newer version of the API required that is not yet present in the
 Debian package.
>>>>>>> d560ba6c

Files: web/ui/static/vendor/js/jquery.selection.js
Copyright: 2010-2012 IWASAKI Koji (@madapaja).
License: Expat
Comment: Although not documented upstream, this file corresponds with commit
 90736ca5c97e603af0c0c1c823cb340860926077 in
 https://github.com/madapaja/jquery.selection/

Files: web/ui/static/vendor/moment/moment-timezone-with-data.js
Copyright: 2016-2017 JS Foundation and other contributors
License: Expat
Comment: The minified files were replaced by the original sources from
 https://github.com/moment/moment-timezone/ relese 0.5.13.

Files: web/ui/static/vendor/bootstrap3-typeahead/*
Copyright: 2014 Bass Jobsen @bassjobsen
License: Apache-2.0
Comment: The minified files were replaced by the original sources from
 https://github.com/bassjobsen/Bootstrap-3-Typeahead at commit
 c65c829fe8411f6eadb88415d09c1e85bb4603d0 (to match exactly what was shipped
 originally).

Files: web/ui/static/vendor/fuzzy/*
Copyright: 2015 Matt York
License: Expat
Comment: Embedded copy with some local changes by Or Cohen <orc@fewbytes.com>

License: Apache-2.0
 Licensed under the Apache License, Version 2.0 (the "License");
 you may not use this file except in compliance with the License.
 You may obtain a copy of the License at
 .
 http://www.apache.org/licenses/LICENSE-2.0
 .
 Unless required by applicable law or agreed to in writing, software
 distributed under the License is distributed on an "AS IS" BASIS,
 WITHOUT WARRANTIES OR CONDITIONS OF ANY KIND, either express or implied.
 See the License for the specific language governing permissions and
 limitations under the License.
 .
 On Debian systems, the full text of the Apache License version 2 can be found
 in the file `/usr/share/common-licenses/Apache-2.0'.

License: Expat
 Permission is hereby granted, free of charge, to any person obtaining a copy
 of this software and associated documentation files (the "Software"), to deal
 in the Software without restriction, including without limitation the rights
 to use, copy, modify, merge, publish, distribute, sublicense, and/or sell
 copies of the Software, and to permit persons to whom the Software is
 furnished to do so, subject to the following conditions:
 .
 The above copyright notice and this permission notice shall be included in all
 copies or substantial portions of the Software.
 .
 THE SOFTWARE IS PROVIDED "AS IS", WITHOUT WARRANTY OF ANY KIND, EXPRESS OR
 IMPLIED, INCLUDING BUT NOT LIMITED TO THE WARRANTIES OF MERCHANTABILITY,
 FITNESS FOR A PARTICULAR PURPOSE AND NONINFRINGEMENT. IN NO EVENT SHALL THE
 AUTHORS OR COPYRIGHT HOLDERS BE LIABLE FOR ANY CLAIM, DAMAGES OR OTHER
 LIABILITY, WHETHER IN AN ACTION OF CONTRACT, TORT OR OTHERWISE, ARISING FROM,
 OUT OF OR IN CONNECTION WITH THE SOFTWARE OR THE USE OR OTHER DEALINGS IN THE
 SOFTWARE.

License: MPL-2.0
 Mozilla Public License, version 2.0
 .
 1. Definitions
 .
 1.1. “Contributor”
 .
      means each individual or legal entity that creates, contributes to the
      creation of, or owns Covered Software.
 .
 1.2. “Contributor Version”
 .
      means the combination of the Contributions of others (if any) used by a
      Contributor and that particular Contributor’s Contribution.
 .
 1.3. “Contribution”
 .
      means Covered Software of a particular Contributor.
 .
 1.4. “Covered Software”
 .
      means Source Code Form to which the initial Contributor has attached the
      notice in Exhibit A, the Executable Form of such Source Code Form, and
      Modifications of such Source Code Form, in each case including portions
      thereof.
 .
 1.5. “Incompatible With Secondary Licenses”
      means
 .
      a. that the initial Contributor has attached the notice described in
         Exhibit B to the Covered Software; or
 .
      b. that the Covered Software was made available under the terms of version
         1.1 or earlier of the License, but not also under the terms of a
         Secondary License.
 .
 1.6. “Executable Form”
 .
      means any form of the work other than Source Code Form.
 .
 1.7. “Larger Work”
 .
      means a work that combines Covered Software with other material, in a separate
      file or files, that is not Covered Software.
 .
 1.8. “License”
 .
      means this document.
 .
 1.9. “Licensable”
 .
      means having the right to grant, to the maximum extent possible, whether at the
      time of the initial grant or subsequently, any and all of the rights conveyed by
      this License.
 .
 1.10. “Modifications”
 .
      means any of the following:
 .
      a. any file in Source Code Form that results from an addition to, deletion
         from, or modification of the contents of Covered Software; or
 .
      b. any new file in Source Code Form that contains any Covered Software.
 .
 1.11. “Patent Claims” of a Contributor
 .
       means any patent claim(s), including without limitation, method, process,
       and apparatus claims, in any patent Licensable by such Contributor that
       would be infringed, but for the grant of the License, by the making,
       using, selling, offering for sale, having made, import, or transfer of
       either its Contributions or its Contributor Version.
 .
 1.12. “Secondary License”
 .
       means either the GNU General Public License, Version 2.0, the GNU Lesser
       General Public License, Version 2.1, the GNU Affero General Public
       License, Version 3.0, or any later versions of those licenses.
 .
 1.13. “Source Code Form”
 .
       means the form of the work preferred for making modifications.
 .
 1.14. “You” (or “Your”)
 .
       means an individual or a legal entity exercising rights under this
       License. For legal entities, “You” includes any entity that controls, is
       controlled by, or is under common control with You. For purposes of this
       definition, “control” means (a) the power, direct or indirect, to cause
       the direction or management of such entity, whether by contract or
       otherwise, or (b) ownership of more than fifty percent (50%) of the
       outstanding shares or beneficial ownership of such entity.
 .
 .
 2. License Grants and Conditions
 .
 2.1. Grants
 .
      Each Contributor hereby grants You a world-wide, royalty-free,
      non-exclusive license:
 .
      a. under intellectual property rights (other than patent or trademark)
         Licensable by such Contributor to use, reproduce, make available,
         modify, display, perform, distribute, and otherwise exploit its
         Contributions, either on an unmodified basis, with Modifications, or as
         part of a Larger Work; and
 .
      b. under Patent Claims of such Contributor to make, use, sell, offer for
         sale, have made, import, and otherwise transfer either its Contributions
         or its Contributor Version.
 .
 2.2. Effective Date
 .
      The licenses granted in Section 2.1 with respect to any Contribution become
      effective for each Contribution on the date the Contributor first distributes
      such Contribution.
 .
 2.3. Limitations on Grant Scope
 .
      The licenses granted in this Section 2 are the only rights granted under this
      License. No additional rights or licenses will be implied from the distribution
      or licensing of Covered Software under this License. Notwithstanding Section
      2.1(b) above, no patent license is granted by a Contributor:
 .
      a. for any code that a Contributor has removed from Covered Software; or
 .
      b. for infringements caused by: (i) Your and any other third party’s
         modifications of Covered Software, or (ii) the combination of its
         Contributions with other software (except as part of its Contributor
         Version); or
 .
      c. under Patent Claims infringed by Covered Software in the absence of its
         Contributions.
 .
      This License does not grant any rights in the trademarks, service marks, or
      logos of any Contributor (except as may be necessary to comply with the
      notice requirements in Section 3.4).
 .
 2.4. Subsequent Licenses
 .
      No Contributor makes additional grants as a result of Your choice to
      distribute the Covered Software under a subsequent version of this License
      (see Section 10.2) or under the terms of a Secondary License (if permitted
      under the terms of Section 3.3).
 .
 2.5. Representation
 .
      Each Contributor represents that the Contributor believes its Contributions
      are its original creation(s) or it has sufficient rights to grant the
      rights to its Contributions conveyed by this License.
 .
 2.6. Fair Use
 .
      This License is not intended to limit any rights You have under applicable
      copyright doctrines of fair use, fair dealing, or other equivalents.
 .
 2.7. Conditions
 .
      Sections 3.1, 3.2, 3.3, and 3.4 are conditions of the licenses granted in
      Section 2.1.
 .
 .
 3. Responsibilities
 .
 3.1. Distribution of Source Form
 .
      All distribution of Covered Software in Source Code Form, including any
      Modifications that You create or to which You contribute, must be under the
      terms of this License. You must inform recipients that the Source Code Form
      of the Covered Software is governed by the terms of this License, and how
      they can obtain a copy of this License. You may not attempt to alter or
      restrict the recipients’ rights in the Source Code Form.
 .
 3.2. Distribution of Executable Form
 .
      If You distribute Covered Software in Executable Form then:
 .
      a. such Covered Software must also be made available in Source Code Form,
         as described in Section 3.1, and You must inform recipients of the
         Executable Form how they can obtain a copy of such Source Code Form by
         reasonable means in a timely manner, at a charge no more than the cost
         of distribution to the recipient; and
 .
      b. You may distribute such Executable Form under the terms of this License,
         or sublicense it under different terms, provided that the license for
         the Executable Form does not attempt to limit or alter the recipients’
         rights in the Source Code Form under this License.
 .
 3.3. Distribution of a Larger Work
 .
      You may create and distribute a Larger Work under terms of Your choice,
      provided that You also comply with the requirements of this License for the
      Covered Software. If the Larger Work is a combination of Covered Software
      with a work governed by one or more Secondary Licenses, and the Covered
      Software is not Incompatible With Secondary Licenses, this License permits
      You to additionally distribute such Covered Software under the terms of
      such Secondary License(s), so that the recipient of the Larger Work may, at
      their option, further distribute the Covered Software under the terms of
      either this License or such Secondary License(s).
 .
 3.4. Notices
 .
      You may not remove or alter the substance of any license notices (including
      copyright notices, patent notices, disclaimers of warranty, or limitations
      of liability) contained within the Source Code Form of the Covered
      Software, except that You may alter any license notices to the extent
      required to remedy known factual inaccuracies.
 .
 3.5. Application of Additional Terms
 .
      You may choose to offer, and to charge a fee for, warranty, support,
      indemnity or liability obligations to one or more recipients of Covered
      Software. However, You may do so only on Your own behalf, and not on behalf
      of any Contributor. You must make it absolutely clear that any such
      warranty, support, indemnity, or liability obligation is offered by You
      alone, and You hereby agree to indemnify every Contributor for any
      liability incurred by such Contributor as a result of warranty, support,
      indemnity or liability terms You offer. You may include additional
      disclaimers of warranty and limitations of liability specific to any
      jurisdiction.
 .
 4. Inability to Comply Due to Statute or Regulation
 .
    If it is impossible for You to comply with any of the terms of this License
    with respect to some or all of the Covered Software due to statute, judicial
    order, or regulation then You must: (a) comply with the terms of this License
    to the maximum extent possible; and (b) describe the limitations and the code
    they affect. Such description must be placed in a text file included with all
    distributions of the Covered Software under this License. Except to the
    extent prohibited by statute or regulation, such description must be
    sufficiently detailed for a recipient of ordinary skill to be able to
    understand it.
 .
 5. Termination
 .
 5.1. The rights granted under this License will terminate automatically if You
      fail to comply with any of its terms. However, if You become compliant,
      then the rights granted under this License from a particular Contributor
      are reinstated (a) provisionally, unless and until such Contributor
      explicitly and finally terminates Your grants, and (b) on an ongoing basis,
      if such Contributor fails to notify You of the non-compliance by some
      reasonable means prior to 60 days after You have come back into compliance.
      Moreover, Your grants from a particular Contributor are reinstated on an
      ongoing basis if such Contributor notifies You of the non-compliance by
      some reasonable means, this is the first time You have received notice of
      non-compliance with this License from such Contributor, and You become
      compliant prior to 30 days after Your receipt of the notice.
 .
 5.2. If You initiate litigation against any entity by asserting a patent
      infringement claim (excluding declaratory judgment actions, counter-claims,
      and cross-claims) alleging that a Contributor Version directly or
      indirectly infringes any patent, then the rights granted to You by any and
      all Contributors for the Covered Software under Section 2.1 of this License
      shall terminate.
 .
 5.3. In the event of termination under Sections 5.1 or 5.2 above, all end user
      license agreements (excluding distributors and resellers) which have been
      validly granted by You or Your distributors under this License prior to
      termination shall survive termination.
 .
 6. Disclaimer of Warranty
 .
    Covered Software is provided under this License on an “as is” basis, without
    warranty of any kind, either expressed, implied, or statutory, including,
    without limitation, warranties that the Covered Software is free of defects,
    merchantable, fit for a particular purpose or non-infringing. The entire
    risk as to the quality and performance of the Covered Software is with You.
    Should any Covered Software prove defective in any respect, You (not any
    Contributor) assume the cost of any necessary servicing, repair, or
    correction. This disclaimer of warranty constitutes an essential part of this
    License. No use of  any Covered Software is authorized under this License
    except under this disclaimer.
 .
 7. Limitation of Liability
 .
    Under no circumstances and under no legal theory, whether tort (including
    negligence), contract, or otherwise, shall any Contributor, or anyone who
    distributes Covered Software as permitted above, be liable to You for any
    direct, indirect, special, incidental, or consequential damages of any
    character including, without limitation, damages for lost profits, loss of
    goodwill, work stoppage, computer failure or malfunction, or any and all
    other commercial damages or losses, even if such party shall have been
    informed of the possibility of such damages. This limitation of liability
    shall not apply to liability for death or personal injury resulting from such
    party’s negligence to the extent applicable law prohibits such limitation.
    Some jurisdictions do not allow the exclusion or limitation of incidental or
    consequential damages, so this exclusion and limitation may not apply to You.
 .
 8. Litigation
 .
    Any litigation relating to this License may be brought only in the courts of
    a jurisdiction where the defendant maintains its principal place of business
    and such litigation shall be governed by laws of that jurisdiction, without
    reference to its conflict-of-law provisions. Nothing in this Section shall
    prevent a party’s ability to bring cross-claims or counter-claims.
 .
 9. Miscellaneous
 .
    This License represents the complete agreement concerning the subject matter
    hereof. If any provision of this License is held to be unenforceable, such
    provision shall be reformed only to the extent necessary to make it
    enforceable. Any law or regulation which provides that the language of a
    contract shall be construed against the drafter shall not be used to construe
    this License against a Contributor.
 .
 .
 10. Versions of the License
 .
 10.1. New Versions
 .
       Mozilla Foundation is the license steward. Except as provided in Section
       10.3, no one other than the license steward has the right to modify or
       publish new versions of this License. Each version will be given a
       distinguishing version number.
 .
 10.2. Effect of New Versions
 .
       You may distribute the Covered Software under the terms of the version of
       the License under which You originally received the Covered Software, or
       under the terms of any subsequent version published by the license
       steward.
 .
 10.3. Modified Versions
 .
       If you create software not governed by this License, and you want to
       create a new license for such software, you may create and use a modified
       version of this License if you rename the license and remove any
       references to the name of the license steward (except to note that such
       modified license differs from this License).
 .
 10.4. Distributing Source Code Form that is Incompatible With Secondary Licenses
       If You choose to distribute Source Code Form that is Incompatible With
       Secondary Licenses under the terms of this version of the License, the
       notice described in Exhibit B of this License must be attached.
 .
 Exhibit A - Source Code Form License Notice
 .
       This Source Code Form is subject to the
       terms of the Mozilla Public License, v.
       2.0. If a copy of the MPL was not
       distributed with this file, You can
       obtain one at
       http://mozilla.org/MPL/2.0/.
 .
 If it is not possible or desirable to put the notice in a particular file, then
 You may include the notice in a location (such as a LICENSE file in a relevant
 directory) where a recipient would be likely to look for such a notice.
 .
 You may add additional accurate notices of copyright ownership.
 .
 Exhibit B - “Incompatible With Secondary Licenses” Notice
 .
       This Source Code Form is “Incompatible
       With Secondary Licenses”, as defined by
       the Mozilla Public License, v. 2.0.<|MERGE_RESOLUTION|>--- conflicted
+++ resolved
@@ -15,19 +15,11 @@
 Copyright: 2015 Martín Ferrari <tincho@tincho.org>
 License: Apache-2.0
 
-<<<<<<< HEAD
-Files: debian/patches/07-Revendor_consul.patch
-Copyright: 2013-2016 HashiCorp
-License: MPL-2.0
-Comment: Dependency originally vendored, removed in unstable, but re-vendored
- for backports.
-=======
 Files: vendor/github.com/hashicorp/consul/*
 Copyright: 2013-2016 HashiCorp
 License: MPL-2.0
 Comment: Newer version of the API required that is not yet present in the
  Debian package.
->>>>>>> d560ba6c
 
 Files: web/ui/static/vendor/js/jquery.selection.js
 Copyright: 2010-2012 IWASAKI Koji (@madapaja).
