<<<<<<< HEAD
prometheus (1.5.0+ds-1~bpo8+1) jessie-backports; urgency=medium

  * Rebuild for jessie-backports.
  * Add missing epoch from golang-go dependency.

 -- Martín Ferrari <tincho@debian.org>  Fri, 17 Feb 2017 20:39:59 +0000
=======
prometheus (1.5.2+ds-3) UNRELEASED; urgency=medium

  * Add missing epoch from golang-go dependency.
  * Add version to libjs-mustache dependency. Closes: #855808.

 -- Martín Ferrari <tincho@debian.org>  Fri, 17 Feb 2017 15:24:42 +0000

prometheus (1.5.2+ds-2) unstable; urgency=medium

  * Disable "long" tests in arm*, which take way too long and run out of
    memory. Closes: #852959.

 -- Martín Ferrari <tincho@debian.org>  Fri, 10 Feb 2017 23:13:51 -0300

prometheus (1.5.2+ds-1) unstable; urgency=medium

  * New upstream bugfix release.

 -- Martín Ferrari <tincho@debian.org>  Sat, 11 Feb 2017 00:27:48 +0000
>>>>>>> cb72f380

prometheus (1.5.0+ds-1) unstable; urgency=medium

  * The "Only use non-alternative facts for monitoring" release.
  * Refresh patches: re-enable test, disable parts of ec2 discovery that
    require a different sdk.
  * Disable completely Kubernetes support, due to the insane amount of
    dependencies in their client library.
  * Remove prometheus-cli from Recommends.
  * Add original sources for JS fuzzy library.

 -- Martín Ferrari <tincho@debian.org>  Thu, 26 Jan 2017 22:38:53 +0000

prometheus (1.2.3+ds2-5) unstable; urgency=medium

  * Last test failures were actually problems with fsnotify+gccgo.
    Throwing the towel on it: prometheus will only compile with golang-go for
    now.
  * Increase the tests timeout again even more for armel. Closes: #847764

 -- Martín Ferrari <tincho@debian.org>  Mon, 12 Dec 2016 11:17:25 +0100

prometheus (1.2.3+ds2-4) unstable; urgency=high

  * Remove unneeded dependencies.
  * Increase test timeouts (some tests still failing on slow arches),
    and re-enable disabled tests on arm.

 -- Martín Ferrari <tincho@debian.org>  Thu, 01 Dec 2016 12:07:27 +0100

prometheus (1.2.3+ds2-3) unstable; urgency=high

  * Re-enable buildflags (needed for version information), which were
    removed by mistake.
  * Avoid conflicts with vendored dependencies when compiling with gccgo.
  * Disable TestDropMetrics, which is flaky in armel and has been
    preventing transition to testing (raising urgency).

 -- Martín Ferrari <tincho@debian.org>  Wed, 30 Nov 2016 11:28:54 +0100

prometheus (1.2.3+ds2-2) unstable; urgency=medium

  * Fix the new datetime picker control (was not working at all).
    Closes: #844513.
  * Replace libjs-handlebars with libjs-mustache. Closes: #835661.
  * Add dependency on new golang-golang-x-oauth2-google-dev.

 -- Martín Ferrari <tincho@debian.org>  Thu, 17 Nov 2016 05:59:48 +0000

prometheus (1.2.3+ds2-1) unstable; urgency=high

  * The "We had all the monitoring and alerting, yet the worst still happened"
    release.
  * New source release, removing the vendoring of bootstrap-datetimepicker.
  * Switch to golang-google-cloud-compute-metadata-dev dep.
  * Backport math fixes from 1.3.1 that fix build issues in armel (raising
    urgency). Hopefully prometheus will enter testing again now.

 -- Martín Ferrari <tincho@debian.org>  Wed, 09 Nov 2016 21:07:14 +0000

prometheus (1.2.3+ds-2) unstable; urgency=medium

  * Correct extra unneeded deps (the relevant parts are already vendored-in).

 -- Martín Ferrari <tincho@debian.org>  Fri, 04 Nov 2016 00:54:10 +0000

prometheus (1.2.3+ds-1) unstable; urgency=medium

  * New upstream release, containing a few bugfixes.
  * Add minimum version for jquery dependency (relevant for backports).
  * Re-vendor github.com/hashicorp/consul until the Debian package is
    stable.
  * Remove unneeded build-deps.
  * Update dependency on golang-github-miekg-dns-dev.

 -- Martín Ferrari <tincho@debian.org>  Thu, 03 Nov 2016 23:45:07 +0000

prometheus (1.2.2+ds-1) unstable; urgency=medium

  * New upstream release.

 -- Martín Ferrari <tincho@debian.org>  Mon, 31 Oct 2016 22:26:59 +0000

prometheus (1.2.1+ds-1) unstable; urgency=medium

  * New upstream release.
  * Update dependencies.
  * Refresh patches.
  * Unvendor jquery and replace with Debian's packaged version.
  * Update prometheus-common dependency.

 -- Martín Ferrari <tincho@debian.org>  Sun, 23 Oct 2016 20:21:28 +0000

prometheus (1.1.3+ds-1) unstable; urgency=medium

  * New upstream release.
  * Switch away from node-less as it has bad arch support.

 -- Martín Ferrari <tincho@debian.org>  Sun, 02 Oct 2016 16:52:48 +0000

prometheus (1.1.2+ds-2) unstable; urgency=medium

  * Add a patch that fixes build issues in i386 and armhf.

 -- Martín Ferrari <tincho@debian.org>  Sat, 10 Sep 2016 20:06:40 +0000

prometheus (1.1.2+ds-1) unstable; urgency=medium

  * New upstream release, fixing some bugs.

 -- Martín Ferrari <tincho@debian.org>  Fri, 09 Sep 2016 17:24:48 +0300

prometheus (1.1.1+ds-1) unstable; urgency=medium

  * New upstream release. Closes: #835741.
  * debian/control: Update dependency name for client_golang.
  * debian/control: Add new dependency for gRPC.
  * debian/control: Add explicit dependency for snappy.
  * Install examples, but do not build them.
  * debian/patches/07-Disable_dns_test.patch: Disable test that accesses the
    network.

 -- Martín Ferrari <tincho@debian.org>  Thu, 08 Sep 2016 12:56:40 +0000

prometheus (1.0.1+ds-1) unstable; urgency=medium

  * New upstream release.
  * debian/control: Update dependency version for prometheus/common.

 -- Martín Ferrari <tincho@debian.org>  Mon, 15 Aug 2016 13:08:24 +0100

prometheus (1.0.0+ds-1) unstable; urgency=medium

  * New upstream release. 1.0!
  * Update debian/copyright.
  * debian/patches:
    - Refresh patches.
    - Remove old patch for go 1.3 compatibility.
  * Add logrotate script.
  * Update default configuration (breaking changes).
  * debian/init: Check config during init.

 -- Martín Ferrari <tincho@debian.org>  Tue, 19 Jul 2016 04:48:06 +0000

prometheus (0.20.0+ds-1) unstable; urgency=medium

  * New upstream release.
  * Update lintian overrides for new binary.
  * Update dependencies.

 -- Martín Ferrari <tincho@debian.org>  Fri, 24 Jun 2016 16:15:53 +0000

prometheus (0.19.3+ds-1) unstable; urgency=medium

  * New upstream release.
  * debian/control: Remove obsolete golang-github-prometheus-log-dev
    dependency.
  * debian/control:
    - Update Vcs-Git to use HTTPS.
    - Switch to depend on golang-any instead of golang-go.
    - Change dh-golang dependency to work in backports.

 -- Martín Ferrari <tincho@debian.org>  Wed, 15 Jun 2016 11:49:27 +0000

prometheus (0.19.2+ds-2) unstable; urgency=medium

  * debian/rules: catch up with changes in linker flags so build information
    is shown again.

 -- Martín Ferrari <tincho@debian.org>  Tue, 31 May 2016 00:19:12 +0000

prometheus (0.19.2+ds-1) unstable; urgency=medium

  [ Filippo Giunchedi ]
  * debian/service: match sysvinit behaviour (send SIGTERM with 20s timeout,
    never send SIGKILL) Closes: #824842

  [ Martín Ferrari ]
  * New upstream release. Update dependencies.
  * Switch to use the golang-github-prometheus-client-model-dev package.
  * Improve the way datetimepicker is built.
  * Refresh patches.
  * Tidy up debian/rules.
  * debian/control: add versions to depends that solve bugs.

 -- Martín Ferrari <tincho@debian.org>  Mon, 30 May 2016 09:54:35 +0000

prometheus (0.18.0+ds-2) unstable; urgency=medium

  * Depend on fsnotify 1.3.0-3, which fixes build issues in arm64, ppc64, and
    ppc64el. Remove workaround patch.
  * Fix default configuration file. Closes: #822471.
  * debian/control: Update Standards-Version without changes.
  * debian/control: Make all URLs use https.

 -- Martín Ferrari <tincho@debian.org>  Sat, 30 Apr 2016 23:16:14 +0100

prometheus (0.18.0+ds-1) unstable; urgency=medium

  * New upstream release.

 -- Martín Ferrari <tincho@debian.org>  Tue, 19 Apr 2016 13:54:45 +0000

prometheus (0.18.0~rc1+ds-1) unstable; urgency=medium

  * New upstream release.

 -- Martín Ferrari <tincho@debian.org>  Mon, 11 Apr 2016 14:32:45 +0100

prometheus (0.17.0+ds-3) unstable; urgency=medium

  * Completely disable fsnofity in arm64, ppc64, and ppc64el, as it is broken
    in these architectures.

 -- Martín Ferrari <tincho@debian.org>  Mon, 28 Mar 2016 21:50:05 +0100

prometheus (0.17.0+ds-2) unstable; urgency=medium

  * debian/rules: disable all retrieval tests for arm, as these are too flaky in
    slow architectures.

 -- Martín Ferrari <tincho@debian.org>  Mon, 28 Mar 2016 17:43:15 +0000

prometheus (0.17.0+ds-1) unstable; urgency=medium

  * New upstream release.
  * debian/init: sleep longer when stopping the daemon.
  * debian/watch: fix watch file for RC releases.
  * debian/patches/06-Bug#818417-AWS_SDK_changes.patch: Fix FTBFS, thanks to
    Filippo Giunchedi for the patch. Closes: #818417.
  * debian/service: Add systemd unit, thanks to Michael Gebetsroither for the
    patch. Closes: #814802.
  * debian/init: Add support for reload, thanks to Filippo Giunchedi for the
    patch. Closes: #817403.
  * debian/default: Update default values and help text.

 -- Martín Ferrari <tincho@debian.org>  Sat, 26 Mar 2016 05:50:45 +0000

prometheus (0.16.2+ds-1) unstable; urgency=high

  * New upstream release.
  * debian/rules: improve build-reproducibility.
  * Fix build issues due to changes in dependencies. Closes: #811236.

 -- Martín Ferrari <tincho@debian.org>  Mon, 25 Jan 2016 11:05:02 +0000

prometheus (0.15.1+ds-2) unstable; urgency=high

  * Make the build date match the changelog, to improve reproducibility.
  * Disable completely some tests that depend on timing. Closes: #792053.

 -- Martín Ferrari <tincho@debian.org>  Fri, 28 Aug 2015 09:25:37 +0000

prometheus (0.15.1+ds-1) unstable; urgency=medium

  * New upstream release. Closes: #792053.
  * Add missing dependency on adduser. Closes: #792498.
  * Update dependencies, refresh patches.
  * Stop adding examples as unowned files. Instead leave a README file pointing
    to the location of the examples. Closes: #792105.
  * debian/rules: Avoid some tests that fail on slow architectures.

 -- Martín Ferrari <tincho@debian.org>  Tue, 25 Aug 2015 02:57:50 +0000

prometheus (0.14.0+ds-1) unstable; urgency=medium

  * Fix upstream version (it is a repackage, so it should be marked).
  * Un-vendor github.com/prometheus/log as it is now a separate package.
  * debian/control: Update prometheus/log package name.
  * debian/postrm: Do not remove directories forcefully, as these are shared
    with other prometheus tools.

 -- Martín Ferrari <tincho@debian.org>  Tue, 07 Jul 2015 08:21:19 +0000

prometheus (0.14.0-1) unstable; urgency=medium

  * Initial release. (Closes: #777048)

 -- Martín Ferrari <tincho@debian.org>  Tue, 30 Jun 2015 14:41:58 +0000<|MERGE_RESOLUTION|>--- conflicted
+++ resolved
@@ -1,31 +1,29 @@
-<<<<<<< HEAD
+prometheus (1.5.2+ds-3) UNRELEASED; urgency=medium
+
+  * Add missing epoch from golang-go dependency.
+  * Add version to libjs-mustache dependency. Closes: #855808.
+
+ -- Martín Ferrari <tincho@debian.org>  Fri, 17 Feb 2017 15:24:42 +0000
+
+prometheus (1.5.2+ds-2) unstable; urgency=medium
+
+  * Disable "long" tests in arm*, which take way too long and run out of
+    memory. Closes: #852959.
+
+ -- Martín Ferrari <tincho@debian.org>  Fri, 10 Feb 2017 23:13:51 -0300
+
+prometheus (1.5.2+ds-1) unstable; urgency=medium
+
+  * New upstream bugfix release.
+
+ -- Martín Ferrari <tincho@debian.org>  Sat, 11 Feb 2017 00:27:48 +0000
+
 prometheus (1.5.0+ds-1~bpo8+1) jessie-backports; urgency=medium
 
   * Rebuild for jessie-backports.
   * Add missing epoch from golang-go dependency.
 
  -- Martín Ferrari <tincho@debian.org>  Fri, 17 Feb 2017 20:39:59 +0000
-=======
-prometheus (1.5.2+ds-3) UNRELEASED; urgency=medium
-
-  * Add missing epoch from golang-go dependency.
-  * Add version to libjs-mustache dependency. Closes: #855808.
-
- -- Martín Ferrari <tincho@debian.org>  Fri, 17 Feb 2017 15:24:42 +0000
-
-prometheus (1.5.2+ds-2) unstable; urgency=medium
-
-  * Disable "long" tests in arm*, which take way too long and run out of
-    memory. Closes: #852959.
-
- -- Martín Ferrari <tincho@debian.org>  Fri, 10 Feb 2017 23:13:51 -0300
-
-prometheus (1.5.2+ds-1) unstable; urgency=medium
-
-  * New upstream bugfix release.
-
- -- Martín Ferrari <tincho@debian.org>  Sat, 11 Feb 2017 00:27:48 +0000
->>>>>>> cb72f380
 
 prometheus (1.5.0+ds-1) unstable; urgency=medium
 
