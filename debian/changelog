<<<<<<< HEAD
prometheus (1.7.1+ds-1~bpo9+2) stretch-backports; urgency=medium

  * Rebuild for stretch-backports.
  * Switch back to golang-go dependency.
  * Re-vendor tiny consul dependency to avoid backporting dozens of packages.
  * Update versioned dependency on -common.

 -- Martín Ferrari <tincho@debian.org>  Thu, 17 Aug 2017 13:19:19 +0000
=======
prometheus (1.7.1+ds-2) unstable; urgency=medium

  * Update versioned dependency on -common.
  * Remove now unneeded lintian overrides.
  * Replace dpkg-parsechangelog with /usr/share/dpkg/pkg-info.mk
  * debian/control: Update Standards-Version (no changes).
  * debian/rules: Replace DH_GOPKG with XS-Go-Import-Path.
  * Automatic fixes to control and copyright from cme.

 -- Martín Ferrari <tincho@debian.org>  Tue, 29 Aug 2017 00:17:30 +0000
>>>>>>> b6c17993

prometheus (1.7.1+ds-1) unstable; urgency=medium

  * New upstream release.
  * Refresh patches, delete now unneeded 07-New_common_compat.patch.
  * Add new dependencies.
  * Update debian/changelog to reflect removed dependencies.

 -- Martín Ferrari <tincho@debian.org>  Fri, 04 Aug 2017 08:08:16 +0000

prometheus (1.6.3+ds2-1) unstable; urgency=high

  * Add patch to handle properly old-style graph URLs, which are used by the
    Debian version of Grafana.
  * Only depend on daemon if systemd-sysv is not installed.
  * Use dh-systemd to properly enable systemd service.
  * debian/default: Update description of flags. Closes: #870147.
  * Repack upstream source:
    - Remove now unneeded influxDB vendored deps.
    - Remove all remaining vendored dependencies & use Debian packages.
      Closes: #851817.
  * Backport commit 4d9b917 to solve build failure. Closes: #868943.
    Increasing urgency as it is an RC bug.
  * Remove gen-orig-tgz target, replace with gbp configuration.
  * Renumber patches.

 -- Martín Ferrari <tincho@debian.org>  Sun, 30 Jul 2017 18:23:03 +0000

prometheus (1.6.3+ds-1~bpo9+1) stretch-backports; urgency=medium

  * Rebuild for stretch-backports.
  * Use golang-1.8-go directly, as golang-defaults points to 1.7.
  * Use old name for golang-goleveldb.

 -- Martín Ferrari <tincho@debian.org>  Sun, 16 Jul 2017 23:15:05 +0000

prometheus (1.6.3+ds-1) unstable; urgency=medium

  * Use new goleveldb package name. Closes: #866920.
  * New upstream release. Closes: #865786
  * debian/control: Update Standards-Version without changes.

 -- Martín Ferrari <tincho@debian.org>  Wed, 05 Jul 2017 11:03:15 +0000

prometheus (1.6.2+ds-2) unstable; urgency=medium

  * Uploading to unstable version already in experimental.
  * debian/control: Fix Vcs-* fields.
  * debian/control: Mark package as autopkgtest-able.

 -- Martín Ferrari <tincho@debian.org>  Wed, 21 Jun 2017 10:00:24 +0100

prometheus (1.6.2+ds-1) experimental; urgency=medium

  * New upstream release.
  * Add missing epoch from golang-go dependency.
  * Add version to libjs-mustache dependency. Closes: #855808.
  * Refresh patches.
  * Update copyright for embedded fuzzy lib.
  * Update dependencies.

 -- Martín Ferrari <tincho@debian.org>  Fri, 19 May 2017 21:12:15 +0000

prometheus (1.5.2+ds-2) unstable; urgency=medium

  * Disable "long" tests in arm*, which take way too long and run out of
    memory. Closes: #852959.

 -- Martín Ferrari <tincho@debian.org>  Fri, 10 Feb 2017 23:13:51 -0300

prometheus (1.5.2+ds-1) unstable; urgency=medium

  * New upstream bugfix release.

 -- Martín Ferrari <tincho@debian.org>  Sat, 11 Feb 2017 00:27:48 +0000

prometheus (1.5.0+ds-1) unstable; urgency=medium

  * The "Only use non-alternative facts for monitoring" release.
  * Refresh patches: re-enable test, disable parts of ec2 discovery that
    require a different sdk.
  * Disable completely Kubernetes support, due to the insane amount of
    dependencies in their client library.
  * Remove prometheus-cli from Recommends.
  * Add original sources for JS fuzzy library.

 -- Martín Ferrari <tincho@debian.org>  Thu, 26 Jan 2017 22:38:53 +0000

prometheus (1.2.3+ds2-5) unstable; urgency=medium

  * Last test failures were actually problems with fsnotify+gccgo.
    Throwing the towel on it: prometheus will only compile with golang-go for
    now.
  * Increase the tests timeout again even more for armel. Closes: #847764

 -- Martín Ferrari <tincho@debian.org>  Mon, 12 Dec 2016 11:17:25 +0100

prometheus (1.2.3+ds2-4) unstable; urgency=high

  * Remove unneeded dependencies.
  * Increase test timeouts (some tests still failing on slow arches),
    and re-enable disabled tests on arm.

 -- Martín Ferrari <tincho@debian.org>  Thu, 01 Dec 2016 12:07:27 +0100

prometheus (1.2.3+ds2-3) unstable; urgency=high

  * Re-enable buildflags (needed for version information), which were
    removed by mistake.
  * Avoid conflicts with vendored dependencies when compiling with gccgo.
  * Disable TestDropMetrics, which is flaky in armel and has been
    preventing transition to testing (raising urgency).

 -- Martín Ferrari <tincho@debian.org>  Wed, 30 Nov 2016 11:28:54 +0100

prometheus (1.2.3+ds2-2) unstable; urgency=medium

  * Fix the new datetime picker control (was not working at all).
    Closes: #844513.
  * Replace libjs-handlebars with libjs-mustache. Closes: #835661.
  * Add dependency on new golang-golang-x-oauth2-google-dev.

 -- Martín Ferrari <tincho@debian.org>  Thu, 17 Nov 2016 05:59:48 +0000

prometheus (1.2.3+ds2-1) unstable; urgency=high

  * The "We had all the monitoring and alerting, yet the worst still happened"
    release.
  * New source release, removing the vendoring of bootstrap-datetimepicker.
  * Switch to golang-google-cloud-compute-metadata-dev dep.
  * Backport math fixes from 1.3.1 that fix build issues in armel (raising
    urgency). Hopefully prometheus will enter testing again now.

 -- Martín Ferrari <tincho@debian.org>  Wed, 09 Nov 2016 21:07:14 +0000

prometheus (1.2.3+ds-2) unstable; urgency=medium

  * Correct extra unneeded deps (the relevant parts are already vendored-in).

 -- Martín Ferrari <tincho@debian.org>  Fri, 04 Nov 2016 00:54:10 +0000

prometheus (1.2.3+ds-1) unstable; urgency=medium

  * New upstream release, containing a few bugfixes.
  * Add minimum version for jquery dependency (relevant for backports).
  * Re-vendor github.com/hashicorp/consul until the Debian package is
    stable.
  * Remove unneeded build-deps.
  * Update dependency on golang-github-miekg-dns-dev.

 -- Martín Ferrari <tincho@debian.org>  Thu, 03 Nov 2016 23:45:07 +0000

prometheus (1.2.2+ds-1) unstable; urgency=medium

  * New upstream release.

 -- Martín Ferrari <tincho@debian.org>  Mon, 31 Oct 2016 22:26:59 +0000

prometheus (1.2.1+ds-1) unstable; urgency=medium

  * New upstream release.
  * Update dependencies.
  * Refresh patches.
  * Unvendor jquery and replace with Debian's packaged version.
  * Update prometheus-common dependency.

 -- Martín Ferrari <tincho@debian.org>  Sun, 23 Oct 2016 20:21:28 +0000

prometheus (1.1.3+ds-1) unstable; urgency=medium

  * New upstream release.
  * Switch away from node-less as it has bad arch support.

 -- Martín Ferrari <tincho@debian.org>  Sun, 02 Oct 2016 16:52:48 +0000

prometheus (1.1.2+ds-2) unstable; urgency=medium

  * Add a patch that fixes build issues in i386 and armhf.

 -- Martín Ferrari <tincho@debian.org>  Sat, 10 Sep 2016 20:06:40 +0000

prometheus (1.1.2+ds-1) unstable; urgency=medium

  * New upstream release, fixing some bugs.

 -- Martín Ferrari <tincho@debian.org>  Fri, 09 Sep 2016 17:24:48 +0300

prometheus (1.1.1+ds-1) unstable; urgency=medium

  * New upstream release. Closes: #835741.
  * debian/control: Update dependency name for client_golang.
  * debian/control: Add new dependency for gRPC.
  * debian/control: Add explicit dependency for snappy.
  * Install examples, but do not build them.
  * debian/patches/07-Disable_dns_test.patch: Disable test that accesses the
    network.

 -- Martín Ferrari <tincho@debian.org>  Thu, 08 Sep 2016 12:56:40 +0000

prometheus (1.0.1+ds-1) unstable; urgency=medium

  * New upstream release.
  * debian/control: Update dependency version for prometheus/common.

 -- Martín Ferrari <tincho@debian.org>  Mon, 15 Aug 2016 13:08:24 +0100

prometheus (1.0.0+ds-1) unstable; urgency=medium

  * New upstream release. 1.0!
  * Update debian/copyright.
  * debian/patches:
    - Refresh patches.
    - Remove old patch for go 1.3 compatibility.
  * Add logrotate script.
  * Update default configuration (breaking changes).
  * debian/init: Check config during init.

 -- Martín Ferrari <tincho@debian.org>  Tue, 19 Jul 2016 04:48:06 +0000

prometheus (0.20.0+ds-1) unstable; urgency=medium

  * New upstream release.
  * Update lintian overrides for new binary.
  * Update dependencies.

 -- Martín Ferrari <tincho@debian.org>  Fri, 24 Jun 2016 16:15:53 +0000

prometheus (0.19.3+ds-1) unstable; urgency=medium

  * New upstream release.
  * debian/control: Remove obsolete golang-github-prometheus-log-dev
    dependency.
  * debian/control:
    - Update Vcs-Git to use HTTPS.
    - Switch to depend on golang-any instead of golang-go.
    - Change dh-golang dependency to work in backports.

 -- Martín Ferrari <tincho@debian.org>  Wed, 15 Jun 2016 11:49:27 +0000

prometheus (0.19.2+ds-2) unstable; urgency=medium

  * debian/rules: catch up with changes in linker flags so build information
    is shown again.

 -- Martín Ferrari <tincho@debian.org>  Tue, 31 May 2016 00:19:12 +0000

prometheus (0.19.2+ds-1) unstable; urgency=medium

  [ Filippo Giunchedi ]
  * debian/service: match sysvinit behaviour (send SIGTERM with 20s timeout,
    never send SIGKILL) Closes: #824842

  [ Martín Ferrari ]
  * New upstream release. Update dependencies.
  * Switch to use the golang-github-prometheus-client-model-dev package.
  * Improve the way datetimepicker is built.
  * Refresh patches.
  * Tidy up debian/rules.
  * debian/control: add versions to depends that solve bugs.

 -- Martín Ferrari <tincho@debian.org>  Mon, 30 May 2016 09:54:35 +0000

prometheus (0.18.0+ds-2) unstable; urgency=medium

  * Depend on fsnotify 1.3.0-3, which fixes build issues in arm64, ppc64, and
    ppc64el. Remove workaround patch.
  * Fix default configuration file. Closes: #822471.
  * debian/control: Update Standards-Version without changes.
  * debian/control: Make all URLs use https.

 -- Martín Ferrari <tincho@debian.org>  Sat, 30 Apr 2016 23:16:14 +0100

prometheus (0.18.0+ds-1) unstable; urgency=medium

  * New upstream release.

 -- Martín Ferrari <tincho@debian.org>  Tue, 19 Apr 2016 13:54:45 +0000

prometheus (0.18.0~rc1+ds-1) unstable; urgency=medium

  * New upstream release.

 -- Martín Ferrari <tincho@debian.org>  Mon, 11 Apr 2016 14:32:45 +0100

prometheus (0.17.0+ds-3) unstable; urgency=medium

  * Completely disable fsnofity in arm64, ppc64, and ppc64el, as it is broken
    in these architectures.

 -- Martín Ferrari <tincho@debian.org>  Mon, 28 Mar 2016 21:50:05 +0100

prometheus (0.17.0+ds-2) unstable; urgency=medium

  * debian/rules: disable all retrieval tests for arm, as these are too flaky in
    slow architectures.

 -- Martín Ferrari <tincho@debian.org>  Mon, 28 Mar 2016 17:43:15 +0000

prometheus (0.17.0+ds-1) unstable; urgency=medium

  * New upstream release.
  * debian/init: sleep longer when stopping the daemon.
  * debian/watch: fix watch file for RC releases.
  * debian/patches/06-Bug#818417-AWS_SDK_changes.patch: Fix FTBFS, thanks to
    Filippo Giunchedi for the patch. Closes: #818417.
  * debian/service: Add systemd unit, thanks to Michael Gebetsroither for the
    patch. Closes: #814802.
  * debian/init: Add support for reload, thanks to Filippo Giunchedi for the
    patch. Closes: #817403.
  * debian/default: Update default values and help text.

 -- Martín Ferrari <tincho@debian.org>  Sat, 26 Mar 2016 05:50:45 +0000

prometheus (0.16.2+ds-1) unstable; urgency=high

  * New upstream release.
  * debian/rules: improve build-reproducibility.
  * Fix build issues due to changes in dependencies. Closes: #811236.

 -- Martín Ferrari <tincho@debian.org>  Mon, 25 Jan 2016 11:05:02 +0000

prometheus (0.15.1+ds-2) unstable; urgency=high

  * Make the build date match the changelog, to improve reproducibility.
  * Disable completely some tests that depend on timing. Closes: #792053.

 -- Martín Ferrari <tincho@debian.org>  Fri, 28 Aug 2015 09:25:37 +0000

prometheus (0.15.1+ds-1) unstable; urgency=medium

  * New upstream release. Closes: #792053.
  * Add missing dependency on adduser. Closes: #792498.
  * Update dependencies, refresh patches.
  * Stop adding examples as unowned files. Instead leave a README file pointing
    to the location of the examples. Closes: #792105.
  * debian/rules: Avoid some tests that fail on slow architectures.

 -- Martín Ferrari <tincho@debian.org>  Tue, 25 Aug 2015 02:57:50 +0000

prometheus (0.14.0+ds-1) unstable; urgency=medium

  * Fix upstream version (it is a repackage, so it should be marked).
  * Un-vendor github.com/prometheus/log as it is now a separate package.
  * debian/control: Update prometheus/log package name.
  * debian/postrm: Do not remove directories forcefully, as these are shared
    with other prometheus tools.

 -- Martín Ferrari <tincho@debian.org>  Tue, 07 Jul 2015 08:21:19 +0000

prometheus (0.14.0-1) unstable; urgency=medium

  * Initial release. (Closes: #777048)

 -- Martín Ferrari <tincho@debian.org>  Tue, 30 Jun 2015 14:41:58 +0000<|MERGE_RESOLUTION|>--- conflicted
+++ resolved
@@ -1,13 +1,3 @@
-<<<<<<< HEAD
-prometheus (1.7.1+ds-1~bpo9+2) stretch-backports; urgency=medium
-
-  * Rebuild for stretch-backports.
-  * Switch back to golang-go dependency.
-  * Re-vendor tiny consul dependency to avoid backporting dozens of packages.
-  * Update versioned dependency on -common.
-
- -- Martín Ferrari <tincho@debian.org>  Thu, 17 Aug 2017 13:19:19 +0000
-=======
 prometheus (1.7.1+ds-2) unstable; urgency=medium
 
   * Update versioned dependency on -common.
@@ -18,7 +8,15 @@
   * Automatic fixes to control and copyright from cme.
 
  -- Martín Ferrari <tincho@debian.org>  Tue, 29 Aug 2017 00:17:30 +0000
->>>>>>> b6c17993
+
+prometheus (1.7.1+ds-1~bpo9+2) stretch-backports; urgency=medium
+
+  * Rebuild for stretch-backports.
+  * Switch back to golang-go dependency.
+  * Re-vendor tiny consul dependency to avoid backporting dozens of packages.
+  * Update versioned dependency on -common.
+
+ -- Martín Ferrari <tincho@debian.org>  Thu, 17 Aug 2017 13:19:19 +0000
 
 prometheus (1.7.1+ds-1) unstable; urgency=medium
 
