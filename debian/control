--- conflicted
+++ resolved
@@ -29,12 +29,8 @@
                golang-github-prometheus-common-dev (>= 0+git20170220),
                golang-github-samuel-go-zookeeper-dev,
                golang-github-sirupsen-logrus-dev,
-<<<<<<< HEAD
+               golang-github-stretchr-testify-dev,
                golang-github-syndtr-goleveldb-dev | golang-goleveldb-dev,
-=======
-               golang-github-stretchr-testify-dev,
-               golang-github-syndtr-goleveldb-dev,
->>>>>>> ee76bd6d
                golang-golang-x-net-dev (>= 1:0.0+git20160518),
                golang-golang-x-oauth2-google-dev,
                golang-golang-x-sys-dev,
