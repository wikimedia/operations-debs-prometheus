Source: prometheus
Maintainer: Debian Go Packaging Team <pkg-go-maintainers@lists.alioth.debian.org>
Uploaders: Martín Ferrari <tincho@debian.org>,
Section: net
Testsuite: autopkgtest-pkg-go
<<<<<<< HEAD
Priority: extra
Build-Depends: debhelper (>= 9.0.0),
=======
Priority: optional
Build-Depends: debhelper (>= 10),
>>>>>>> d560ba6c
               dh-golang (>= 1.17~),
               golang-github-asaskevich-govalidator-dev,
               golang-github-aws-aws-sdk-go-dev (>= 1.4),
               golang-github-azure-azure-sdk-for-go-dev,
<<<<<<< HEAD
               golang-github-azure-go-autorest-dev,
=======
               golang-github-azure-go-autorest-dev (>= 8),
>>>>>>> d560ba6c
               golang-github-fsnotify-fsnotify-dev,
               golang-github-golang-snappy-dev,
               golang-github-gophercloud-gophercloud-dev,
               golang-github-hashicorp-go-cleanhttp-dev,
               golang-github-hashicorp-serf-dev,
               golang-github-miekg-dns-dev (>= 0.0~git20170501),
               golang-github-opentracing-contrib-go-stdlib-dev,
               golang-github-opentracing-opentracing-go-dev,
               golang-github-prometheus-client-golang-dev,
               golang-github-prometheus-client-model-dev,
               golang-github-prometheus-common-dev (>= 0+git20170707.3e6a763-1~bpo9+2),
               golang-github-samuel-go-zookeeper-dev,
               golang-github-stretchr-testify-dev,
               golang-github-syndtr-goleveldb-dev,
               golang-go (>= 2:1.8~),
               golang-golang-x-net-dev,
               golang-golang-x-oauth2-google-dev,
               golang-golang-x-time-dev,
               golang-google-api-dev,
               golang-gopkg-yaml.v2-dev,
Standards-Version: 4.1.1
Vcs-Browser: https://anonscm.debian.org/cgit/pkg-go/packages/prometheus.git
Vcs-Git: https://anonscm.debian.org/git/pkg-go/packages/prometheus.git
Homepage: https://prometheus.io/
XS-Go-Import-Path: github.com/prometheus/prometheus

Package: prometheus
Architecture: any
Depends: adduser,
         daemon | systemd-sysv,
         libjs-bootstrap,
         libjs-eonasdan-bootstrap-datetimepicker,
         libjs-jquery (>= 1.11.3~),
         libjs-jquery-hotkeys,
         libjs-moment,
         libjs-mustache (>= 2.3.0-1~),
         libjs-rickshaw,
         ${misc:Depends},
         ${shlibs:Depends},
Recommends: prometheus-node-exporter,
Built-Using: ${misc:Built-Using},
Description: Monitoring system and time series database
 Prometheus is a systems and services monitoring system. It collects metrics
 from configured targets at given intervals, evaluates rule expressions,
 displays the results, and can trigger alerts if some condition is observed to
 be true.
 .
 Prometheus' main distinguishing features as compared to other monitoring
 systems are:
 .
  * A multi-dimensional data model (timeseries defined by metric name and set
    of key/value dimensions).
  * A flexible query language to leverage this dimensionality.
  * No dependency on distributed storage; single server nodes are autonomous.
  * Timeseries collection happens via a pull model over HTTP.
  * Pushing timeseries is supported via an intermediary gateway.
  * Targets are discovered via service discovery or static configuration.
  * Multiple modes of graphing and dashboarding support.
  * Federation support coming soon.<|MERGE_RESOLUTION|>--- conflicted
+++ resolved
@@ -3,22 +3,13 @@
 Uploaders: Martín Ferrari <tincho@debian.org>,
 Section: net
 Testsuite: autopkgtest-pkg-go
-<<<<<<< HEAD
-Priority: extra
-Build-Depends: debhelper (>= 9.0.0),
-=======
 Priority: optional
 Build-Depends: debhelper (>= 10),
->>>>>>> d560ba6c
                dh-golang (>= 1.17~),
                golang-github-asaskevich-govalidator-dev,
                golang-github-aws-aws-sdk-go-dev (>= 1.4),
                golang-github-azure-azure-sdk-for-go-dev,
-<<<<<<< HEAD
-               golang-github-azure-go-autorest-dev,
-=======
                golang-github-azure-go-autorest-dev (>= 8),
->>>>>>> d560ba6c
                golang-github-fsnotify-fsnotify-dev,
                golang-github-golang-snappy-dev,
                golang-github-gophercloud-gophercloud-dev,
