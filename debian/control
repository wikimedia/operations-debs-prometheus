--- conflicted
+++ resolved
@@ -30,14 +30,9 @@
                golang-github-samuel-go-zookeeper-dev,
                golang-github-sirupsen-logrus-dev,
                golang-github-stretchr-testify-dev,
-<<<<<<< HEAD
-               golang-github-syndtr-goleveldb-dev | golang-goleveldb-dev,
-               golang-golang-x-net-dev (>= 1:0.0+git20160518),
-=======
                golang-github-syndtr-goleveldb-dev,
                golang-go (>= 2:1.8~),
                golang-golang-x-net-dev,
->>>>>>> b6c17993
                golang-golang-x-oauth2-google-dev,
                golang-golang-x-sys-dev,
                golang-golang-x-time-dev,
