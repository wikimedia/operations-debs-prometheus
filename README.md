# Prometheus [![Build Status](https://travis-ci.org/prometheus/prometheus.svg)](https://travis-ci.org/prometheus/prometheus) [![Circle CI](https://circleci.com/gh/prometheus/prometheus/tree/master.svg?style=svg)](https://circleci.com/gh/prometheus/prometheus/tree/master)

Prometheus is a systems and service monitoring system. It collects metrics
from configured targets at given intervals, evaluates rule expressions,
displays the results, and can trigger alerts if some condition is observed
to be true.

Prometheus' main distinguishing features as compared to other monitoring systems are:

- a **multi-dimensional** data model (timeseries defined by metric name and set of key/value dimensions)
- a **flexible query language** to leverage this dimensionality
- no dependency on distributed storage; **single server nodes are autonomous**
- timeseries collection happens via a **pull model** over HTTP
- **pushing timeseries** is supported via an intermediary gateway
- targets are discovered via **service discovery** or **static configuration**
- multiple modes of **graphing and dashboarding support**
- support for hierarchical and horizontal **federation**

## Architecture overview

![](https://cdn.rawgit.com/prometheus/prometheus/e761f0d/documentation/images/architecture.svg)

## Install

There are various ways of installing Prometheus.

### Precompiled binaries

Precompiled binaries for released versions are available in the
[*releases* section](https://github.com/prometheus/prometheus/releases)
of the GitHub repository. Using the latest production release binary
is the recommended way of installing Prometheus.

Debian and RPM packages are being worked on.

### Building from source

To build Prometheus from the source code yourself you need to have a working
Go environment with [version 1.5 or greater installed](http://golang.org/doc/install).

You can directly use the `go` tool to download and install the `prometheus`
and `promtool` binaries into your `GOPATH`. We use Go 1.5's experimental
vendoring feature, so you will also need to set the `GO15VENDOREXPERIMENT=1`
environment variable in this case:

    $ GO15VENDOREXPERIMENT=1 go get github.com/prometheus/prometheus/cmd/...
    $ prometheus -config.file=your_config.yml
<<<<<<< HEAD

You can also clone the repository yourself and build using `make`:

    $ mkdir -p $GOPATH/src/github.com/prometheus
    $ cd $GOPATH/src/github.com/prometheus
    $ git clone https://github.com/prometheus/prometheus.git
    $ cd prometheus
    $ make
    $ ./prometheus -config.file=your_config.yml

The Makefile provides several targets:

=======

You can also clone the repository yourself and build using `make`:

    $ mkdir -p $GOPATH/src/github.com/prometheus
    $ cd $GOPATH/src/github.com/prometheus
    $ git clone https://github.com/prometheus/prometheus.git
    $ cd prometheus
    $ make build
    $ ./prometheus -config.file=your_config.yml

The Makefile provides several targets:

>>>>>>> e11fab35
  * *build*: build the `prometheus` and `promtool` binaries
  * *test*: run the tests
  * *format*: format the source code
  * *vet*: check the source code for common errors
  * *assets*: rebuild the static assets
  * *docker*: build a docker container for the current `HEAD`

## More information

  * The source code is periodically indexed: [Prometheus Core](http://godoc.org/github.com/prometheus/prometheus).
  * You will find a Travis CI configuration in `.travis.yml`.
  * All of the core developers are accessible via the [Prometheus Developers Mailinglist](https://groups.google.com/forum/?fromgroups#!forum/prometheus-developers) and the `#prometheus` channel on `irc.freenode.net`.

## Contributing

Refer to [CONTRIBUTING.md](CONTRIBUTING.md)

## License

Apache License 2.0, see [LICENSE](LICENSE).<|MERGE_RESOLUTION|>--- conflicted
+++ resolved
@@ -45,20 +45,6 @@
 
     $ GO15VENDOREXPERIMENT=1 go get github.com/prometheus/prometheus/cmd/...
     $ prometheus -config.file=your_config.yml
-<<<<<<< HEAD
-
-You can also clone the repository yourself and build using `make`:
-
-    $ mkdir -p $GOPATH/src/github.com/prometheus
-    $ cd $GOPATH/src/github.com/prometheus
-    $ git clone https://github.com/prometheus/prometheus.git
-    $ cd prometheus
-    $ make
-    $ ./prometheus -config.file=your_config.yml
-
-The Makefile provides several targets:
-
-=======
 
 You can also clone the repository yourself and build using `make`:
 
@@ -71,7 +57,6 @@
 
 The Makefile provides several targets:
 
->>>>>>> e11fab35
   * *build*: build the `prometheus` and `promtool` binaries
   * *test*: run the tests
   * *format*: format the source code
